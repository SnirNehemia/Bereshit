--- conflicted
+++ resolved
@@ -185,21 +185,11 @@
             seek_results = self.seek(creature=creature, noise_std=noise_std)
             eyes_inputs = [self.prepare_eye_input(seek_results, creature.vision_limit) for seek_results in
                            seek_results.values()]
-<<<<<<< HEAD
-            brain_input = np.concatenate([
-                np.array([creature.hunger, creature.thirst]),
-                creature.velocity,
-                np.concatenate(eyes_inputs)
-            ])
-
-            # use brain to get relative propulsion force and move creature based on it
-=======
             brain_input = []
             brain_input.append(np.array([creature.hunger, creature.thirst]))
             brain_input.append(creature.speed)
             brain_input.append(np.concatenate(eyes_inputs))
             brain_input = np.hstack(brain_input)
->>>>>>> 3c8eeef4
             decision = creature.think(brain_input)
             creature.move(decision=decision, dt=dt)
         except Exception as e:
@@ -217,12 +207,9 @@
                 elif config.BOUNDARY_CONDITION == 'mirror':
                     creature.velocity = -creature.velocity
         except Exception as e:
-<<<<<<< HEAD
+            print(f'exceptiom in use_brain for creature: {creature.creature_id}\n{e}')
             print(f'Error in Simulation (use_brain, collision detection) for creature: {creature.creature_id}:\n{e}')
             breakpoint()
-=======
-            print(f'exceptiom in use_brain for creature: {creature.creature_id}\n{e}')
->>>>>>> 3c8eeef4
 
     @staticmethod
     def prepare_eye_input(detection_result, vision_limit):
@@ -431,36 +418,12 @@
 
         return is_found_food
 
-<<<<<<< HEAD
     def update_statistics_logs(self, child_ids, dead_ids, step):
         try:
             # abort simulation if there are too many creatures or no creatures left
             current_num_creatures = len(self.creatures)
             if current_num_creatures > config.MAX_NUM_CREATURES:
                 print(f'{step=}: Too many creatures, simulation is too slow.')
-=======
-    def update_debug_logs(self, child_ids, dead_ids, step):
-        # update total/new/dead number of creatures
-        current_num_creatures = len(self.creatures)
-        self.num_creatures_per_step.append(current_num_creatures)
-        self.num_new_creatures_per_step.append(len(child_ids))
-        self.num_dead_creatures_per_step.append(len(dead_ids))
-
-        # update energy statistics
-        creatures_energy = [creature.energy for creature in self.creatures.values()] if len(self.creatures) > 0 else [0]
-        self.min_creature_energy_per_step.append(np.min(creatures_energy))
-        self.max_creature_energy_per_step.append(np.max(creatures_energy))
-        self.mean_creature_energy_per_step.append(np.mean(creatures_energy))
-        self.std_creature_energy_per_step.append(np.std(creatures_energy))
-
-        # abort simulation if no creatures left or there are too many creatures
-        if current_num_creatures > config.MAX_NUM_CREATURES:
-            print(f'{step=}: Too many creatures, simulation is too slow.')
-            self.abort_simulation = True
-        elif current_num_creatures <= 0:
-            if not self.abort_simulation:
-                print(f'\n{step=}: all creatures are dead :(.')
->>>>>>> 3c8eeef4
                 self.abort_simulation = True
             elif current_num_creatures <= 0:
                 if not self.abort_simulation:
@@ -767,13 +730,8 @@
             init_fig()
             self.update_statistics_logs(child_ids=[], dead_ids=[], step=-1)
             ani = animation.FuncAnimation(fig=fig, func=update_func, init_func=init_func, blit=True,
-<<<<<<< HEAD
-                                          frames=config.NUM_FRAMES, interval=config.FRAME_INTERVAL)
-            # print('Simulation completed successfully. saving progress...')
-=======
                                       frames=config.NUM_FRAMES, interval=config.FRAME_INTERVAL)
             print('\nSimulation completed successfully. saving progress...')
->>>>>>> 3c8eeef4
 
         except KeyboardInterrupt:
             print('Simulation interrupted. saving progress...')
