--- conflicted
+++ resolved
@@ -205,7 +205,6 @@
 
         return child_ids, dead_ids
 
-<<<<<<< HEAD
     def eat_food(self, creature: Creature, seek_result: dict, food_type: str):
         # check if creature is full
         if creature.energy >= creature.max_energy:
@@ -263,8 +262,6 @@
                 print(f'\nstep={self.step_counter}: all creatures are dead :(.')
                 self.abort_simulation = True
 
-=======
->>>>>>> ec87f02a
     def run_and_visualize(self):
         """
         Runs the simulation for a given number of frames and saves an animation.
