# main.py
import config
import time
import numpy as np
from brain import Brain
from creature import Creature
from simulation import Simulation
from environment import Environment


def initialize_creatures(num_creatures, simulation_space, input_size, output_size,
<<<<<<< HEAD
                         env: Environment):
=======
                         eyes_params, env: Environment):
>>>>>>> 52339ce6
    """
    Initializes creatures ensuring they are not placed in a forbidden (black) area.
    """
    creatures = []
    for _ in range(num_creatures):
        valid_position = False
        while not valid_position:
            position = np.random.rand(2) * simulation_space
            # Convert (x, y) to indices (col, row)
            col, row = int(position[0]), int(position[1])
            height, width = env.map_data.shape[:2]
            # Check bounds and obstacle mask.
            if col < 0 or col >= width or row < 0 or row >= height:
                continue
            if env.obstacle_mask[row, col]:
                continue
            valid_position = True

        # static traits
        max_age = 50
        max_weight = 10.0
        max_height = 5.0
        max_speed = 5.0
        color = np.random.rand(3)  # Random RGB color.

        energy_efficiency = 5
        speed_efficiency = 0.3
        food_efficiency = 0.2
        reproduction_energy = 20

        left_eye_params = (np.radians(30), np.radians(60))  # (angle_offset in radians, aperture in radians)
        right_eye_params = (np.radians(-30), np.radians(60))  # (angle_offset in radians, aperture in radians)
        vision_limit = 100.0
        brain = Brain(input_size, output_size)

        # dynamic traits
        weight = np.random.rand() * max_weight
        height = np.random.rand() * max_height
        speed = (np.random.rand(2) - 0.5) * max_speed
        energy = np.random.rand() * 1000
        hunger = np.random.rand() * 10
        thirst = np.random.rand() * 10
<<<<<<< HEAD

        # init creature
        creature = Creature(max_age=max_age, max_weight=max_weight, max_height=max_height, max_speed=max_speed, color=color,
                            energy_efficiency=energy_efficiency, speed_efficiency=speed_efficiency,
                            food_efficiency=food_efficiency, reproduction_energy=reproduction_energy,
                            left_eye_params=left_eye_params, right_eye_params=right_eye_params,
                            vision_limit=vision_limit, brain=brain,
                            weight=weight, height=height,
                            position=position, speed=speed, energy=energy, hunger=hunger, thirst=thirst)

=======
        color = np.random.rand(3)  # Random RGB color.
        creature = Creature(pos, max_size, max_speed,
                            eyes_params,
                            vision_limit, brain, speed, hunger, thirst, color)
>>>>>>> 52339ce6
        creatures.append(creature)
    return creatures


if __name__ == "__main__":
    start_time = time.time()

    num_creatures = 200
    simulation_space = 1000
<<<<<<< HEAD
    input_size = 10
    output_size = 2

    grass_generation_rate = 1  # 5
    leaves_generation_rate = 2  # 3

    # Create the environment. Ensure that 'map.png' exists and follows the color conventions.
    env = Environment("Penvs\\Env1.png",
                      grass_generation_rate=grass_generation_rate, leaves_generation_rate=leaves_generation_rate)

    # Initialize creatures (ensuring they are not in forbidden areas).
    creatures = initialize_creatures(num_creatures, simulation_space, input_size, output_size, env)
=======

    # Define eye parameters: (angle_offset in radians, aperture in radians)
    eyes_params = [(np.radians(30), np.radians(60)),(np.radians(-30), np.radians(60))]

    # Create the environment. Ensure that 'map.png' exists and follows the color conventions.
    env = Environment("Penvs\\Env1.png", grass_generation_rate=3, leaves_generation_rate=1)
    # parameters of network
    input_size = 2 + 2 + 3 * len(
        eyes_params) * 4  # 2 for position, 2 for speed, 3 (flag, distance, angle) for each eye * 4 channels
    output_size = 2
    # Initialize creatures (ensuring they are not in forbidden areas).
    creatures = initialize_creatures(num_creatures, simulation_space, input_size, output_size,
                                     eyes_params, env)
>>>>>>> 52339ce6

    sim = Simulation(creatures, env)

    noise_std = 0.5
    dt = 1.0
<<<<<<< HEAD
    frames = 100
=======
    frames = 75
>>>>>>> 52339ce6

    sim.run_and_visualize(dt, noise_std, frames, save_filename="simulation.mp4")

    total_time = time.time() - start_time
    print("Simulation animation saved as simulation.mp4")
    print(f"Total simulation time: {total_time:.2f} seconds")<|MERGE_RESOLUTION|>--- conflicted
+++ resolved
@@ -9,11 +9,7 @@
 
 
 def initialize_creatures(num_creatures, simulation_space, input_size, output_size,
-<<<<<<< HEAD
-                         env: Environment):
-=======
                          eyes_params, env: Environment):
->>>>>>> 52339ce6
     """
     Initializes creatures ensuring they are not placed in a forbidden (black) area.
     """
@@ -44,8 +40,6 @@
         food_efficiency = 0.2
         reproduction_energy = 20
 
-        left_eye_params = (np.radians(30), np.radians(60))  # (angle_offset in radians, aperture in radians)
-        right_eye_params = (np.radians(-30), np.radians(60))  # (angle_offset in radians, aperture in radians)
         vision_limit = 100.0
         brain = Brain(input_size, output_size)
 
@@ -56,23 +50,15 @@
         energy = np.random.rand() * 1000
         hunger = np.random.rand() * 10
         thirst = np.random.rand() * 10
-<<<<<<< HEAD
 
         # init creature
         creature = Creature(max_age=max_age, max_weight=max_weight, max_height=max_height, max_speed=max_speed, color=color,
                             energy_efficiency=energy_efficiency, speed_efficiency=speed_efficiency,
                             food_efficiency=food_efficiency, reproduction_energy=reproduction_energy,
-                            left_eye_params=left_eye_params, right_eye_params=right_eye_params,
-                            vision_limit=vision_limit, brain=brain,
+                            eyes_params=eyes_params, vision_limit=vision_limit, brain=brain,
                             weight=weight, height=height,
                             position=position, speed=speed, energy=energy, hunger=hunger, thirst=thirst)
 
-=======
-        color = np.random.rand(3)  # Random RGB color.
-        creature = Creature(pos, max_size, max_speed,
-                            eyes_params,
-                            vision_limit, brain, speed, hunger, thirst, color)
->>>>>>> 52339ce6
         creatures.append(creature)
     return creatures
 
@@ -82,44 +68,30 @@
 
     num_creatures = 200
     simulation_space = 1000
-<<<<<<< HEAD
-    input_size = 10
-    output_size = 2
 
     grass_generation_rate = 1  # 5
     leaves_generation_rate = 2  # 3
+
+    # Define eye parameters: (angle_offset in radians, aperture in radians)
+    eyes_params = [(np.radians(30), np.radians(60)), (np.radians(-30), np.radians(60))]
+
+    # parameters of network
+    input_size = 2 + 2 + 3 * len(
+        eyes_params) * 4  # 2 for position, 2 for speed, 3 (flag, distance, angle) for each eye * 4 channels
+    output_size = 2
 
     # Create the environment. Ensure that 'map.png' exists and follows the color conventions.
     env = Environment("Penvs\\Env1.png",
                       grass_generation_rate=grass_generation_rate, leaves_generation_rate=leaves_generation_rate)
 
     # Initialize creatures (ensuring they are not in forbidden areas).
-    creatures = initialize_creatures(num_creatures, simulation_space, input_size, output_size, env)
-=======
-
-    # Define eye parameters: (angle_offset in radians, aperture in radians)
-    eyes_params = [(np.radians(30), np.radians(60)),(np.radians(-30), np.radians(60))]
-
-    # Create the environment. Ensure that 'map.png' exists and follows the color conventions.
-    env = Environment("Penvs\\Env1.png", grass_generation_rate=3, leaves_generation_rate=1)
-    # parameters of network
-    input_size = 2 + 2 + 3 * len(
-        eyes_params) * 4  # 2 for position, 2 for speed, 3 (flag, distance, angle) for each eye * 4 channels
-    output_size = 2
-    # Initialize creatures (ensuring they are not in forbidden areas).
-    creatures = initialize_creatures(num_creatures, simulation_space, input_size, output_size,
-                                     eyes_params, env)
->>>>>>> 52339ce6
+    creatures = initialize_creatures(num_creatures, simulation_space, input_size, output_size, eyes_params, env)
 
     sim = Simulation(creatures, env)
 
     noise_std = 0.5
     dt = 1.0
-<<<<<<< HEAD
     frames = 100
-=======
-    frames = 75
->>>>>>> 52339ce6
 
     sim.run_and_visualize(dt, noise_std, frames, save_filename="simulation.mp4")
 
