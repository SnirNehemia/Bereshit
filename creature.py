--- conflicted
+++ resolved
@@ -67,12 +67,8 @@
         self.height = np.random.uniform(low=0.01, high=0.1) * self.max_height
         self.strength = np.random.uniform(low=0.01, high=0.1) * self.max_strength
 
-<<<<<<< HEAD
-        self.energy = 0.8 * (config.REPRODUCTION_ENERGY + config.MIN_LIFE_ENERGY) # TODO: patch for runability | was self.max_energy
-=======
         self.energy = 0.8 * (
                     config.REPRODUCTION_ENERGY + config.MIN_LIFE_ENERGY)  # TODO: patch for runability | was self.max_energy
->>>>>>> 53b41082
         self.velocity = (np.random.rand(2) - 0.5) * self.max_speed
         self.max_speed_exp = np.linalg.norm(self.velocity)
         self.calc_speed()
@@ -86,7 +82,6 @@
         self.log_energy = []
         self.log_speed = []
         if rebalance:
-<<<<<<< HEAD
             self.log_gained_energy = []
             self.log_height_energy = []
             self.log_mass_energy = []
@@ -98,11 +93,6 @@
         self.log_inner_energy = []
         self.log_energy_consumption = []
         self.agent_age = int(self.age)
-=======
-            self.gained_energy = []
-            self.height_energy = []
-            self.mass_energy = []
->>>>>>> 53b41082
 
     def get_heading(self):
         """
@@ -270,14 +260,9 @@
     def calc_inner_energy(self):
         c_d = physical_model.energy_conversion_factors['digest']
         c_h = physical_model.energy_conversion_factors['height']
-<<<<<<< HEAD
         rest_energy = physical_model.energy_conversion_factors['rest'] * self.mass ** 0.75  # adds mass (BMR) energy
         inner_energy = rest_energy + c_d * np.sum(list(self.digest_dict.values())) + c_h * self.height  # adds height energy
         inner_energy = inner_energy + self.brain.size * physical_model.energy_conversion_factors['brain_consumption']
-=======
-        rest_energy = physical_model.energy_conversion_factors['rest'] * self.mass ** 0.75  # called BMR energy
-        inner_energy = rest_energy + c_d * np.sum(list(self.digest_dict.values()))
->>>>>>> 53b41082
         return inner_energy
 
     @staticmethod
@@ -318,16 +303,10 @@
 
         excess_energy = gained_energy - height_energy - mass_energy
         if rebalance:
-<<<<<<< HEAD
             self.log_excess_energy.append(excess_energy)
             self.log_gained_energy.append(gained_energy)
             self.log_height_energy.append(height_energy)
             self.log_mass_energy.append(mass_energy)
-=======
-            self.gained_energy.append(gained_energy)
-            self.height_energy.append(height_energy)
-            self.mass_energy.append(mass_energy)
->>>>>>> 53b41082
         self.energy += excess_energy
 
     def plot_rebalance(self, ax, debug=False, mode='energy'):
@@ -336,7 +315,6 @@
             plt.ion()
             fig, ax = plt.subplots(1, 1)
         ax.clear()
-<<<<<<< HEAD
         if len(self.log_eat) > 0 and len(self.log_energy_consumption) > 0:
             title = (f"Power cons. = {np.mean(self.log_energy_consumption) / config.DT:.1f} J/sec | "
                      f"Meals freq. = {np.mean(np.diff([self.birth_step] + self.log_eat)) / config.DT:.1f} sec | "
@@ -347,15 +325,10 @@
         ax.set_title(title)
         if mode == 'speed':
             ax.plot(range(int(self.age / config.DT+1)),self.log_speed, color='teal', alpha=0.5, label='Speed')
-=======
-        if mode == 'speed':
-            ax.plot(self.log_speed, color='teal', alpha=0.5)
->>>>>>> 53b41082
             ax.set_ylim(0, max(self.log_speed) * 1.1)
             ax.tick_params(axis='y', colors='teal')
             ax.spines['left'].set_color('maroon')
             ax.spines['right'].set_color('teal')
-<<<<<<< HEAD
             ax.legend(loc='upper right')
             ax.set_ylabel('Speed [m/sec]')
             ax.set_xlabel('Age [step]')
@@ -378,20 +351,6 @@
                 ax.spines['right'].set_color('teal')
                 ax.legend(loc='upper left')
                 ax.set_ylabel('Energy consumption [J]')
-=======
-        elif mode == 'energy':
-            ax.plot(self.log_energy, color='maroon', alpha=0.5)
-            ax.set_ylim(0, (config.REPRODUCTION_ENERGY + config.MIN_LIFE_ENERGY) * 1.1)
-            ax.tick_params(axis='y', colors='maroon')
-            ax.spines['left'].set_color('maroon')
-            ax.spines['right'].set_color('teal')
-
-        # ax2 = ax.twinx()
-        # ax2.clear()
-        # ax2.plot(self.log_speed)
-        # ax.plot(self.height_energy)
-        # ax.plot(self.mass_energy)
->>>>>>> 53b41082
 
     def plot_live_status(self, ax, debug=False, plot_horizontal=True):
         """
@@ -406,52 +365,33 @@
         colors = ['green', 'grey']  # , 'red', 'blue'
         values = [getattr(self, attr) for attr in ls]  # Dynamically get values
         ax.clear()
-<<<<<<< HEAD
         ax.set_title(f'C# {self.creature_id} | Anc. = {len(self.ancestors)}')
-=======
-        ax.set_title(f'Agent # {self.creature_id} | anc. = {len(self.ancestors)}')
->>>>>>> 53b41082
         if plot_horizontal:
             ax.barh(ls, values, color=colors)
             if 'energy' in ls:
                 ax.scatter([config.REPRODUCTION_ENERGY + config.MIN_LIFE_ENERGY], ['energy'], color='black', s=20)
             if 'age' in ls:
                 ax.scatter([self.max_age], ['age'], color='black', s=20)
-<<<<<<< HEAD
                 ax.scatter([self.adolescence], ['age'], color='black', s=20)
                 # ax.barh(['Energy', 'Hunger', 'Thirst'], [self.energy, self.hunger, self.thirst], color=['green', 'red', 'blue'])
                 ax.set_xlim(0, max(self.max_energy, self.max_age))
-=======
-                # ax.barh(['Energy', 'Hunger', 'Thirst'], [self.energy, self.hunger, self.thirst], color=['green', 'red', 'blue'])
-                ax.set_xlim(0, max(config.REPRODUCTION_ENERGY + config.MIN_LIFE_ENERGY, self.max_age))
->>>>>>> 53b41082
                 # ax.set_xticks([0,self.max_energy/2, self.max_energy])
                 ax.set_yticks(ls)
         else:
             ax.bar(ls, values, color=colors)
             if 'energy' in ls:
-<<<<<<< HEAD
                 ax.scatter( ['energy'], [config.REPRODUCTION_ENERGY + config.MIN_LIFE_ENERGY], color='black', s=20)
             if 'age' in ls:
                 ax.scatter( ['age'], [self.max_age], color='black', s=20)
                 ax.scatter(['age'], [self.adolescence], color='pink', s=20)
                 ax.set_ylim(0, max(self.max_energy, self.max_age))
-=======
-                ax.scatter(['energy'], [config.REPRODUCTION_ENERGY + config.MIN_LIFE_ENERGY], color='black', s=20)
-            if 'age' in ls:
-                ax.scatter(['age'], [self.max_age], color='black', s=20)
-                ax.set_ylim(0, max(config.REPRODUCTION_ENERGY + config.MIN_LIFE_ENERGY, self.max_age))
->>>>>>> 53b41082
                 ax.set_xticks(ls)
                 ax.set_xticklabels(ls, rotation=90, ha='right')
                 ax.set_yticks([])
                 ax.yaxis.set_tick_params(labelleft=False)
-<<<<<<< HEAD
-
-
-
-=======
->>>>>>> 53b41082
+
+
+
 
     def plot_acc_status(self, ax, debug=False, plot_type=1, curr_step=-1):
         """
