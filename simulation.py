# simulation.py
import numpy as np
from scipy.spatial import KDTree
from creature import Creature
from environment import Environment
from tqdm import tqdm
import config as config

import matplotlib.pyplot as plt
import matplotlib.animation as animation
from matplotlib.patches import Circle


class Simulation:
    """
    Manages the simulation of creatures within an environment.
    Handles perception, decision-making, movement, collision detection, and vegetation updates.
    Implements multi-channel perception by using separate KDTree queries for each target type.
    """

    def __init__(self, creatures: dict[Creature], environment: Environment):
        self.creatures = creatures
        self.env = environment
        # Build a KDTree for creature positions.
        self.creatures_kd_tree = self.build_creatures_kd_tree()
        self.max_creature_id = len(self.creatures.keys()) - 1

        # debug run
        self.creatures_energy_per_frame = dict([(id, list()) for id in range(len(self.creatures.keys()))])
        self.num_creatures_per_frame = []
        self.min_creature_energy_per_frame = []
        self.max_creature_energy_per_frame = []
<<<<<<< HEAD
        self.mean_creature_energy_per_frame = []
        self.std_creature_energy_per_frame = []
=======
        self.debug_print = False
>>>>>>> e8d7639a

    def build_creatures_kd_tree(self) -> KDTree:
        """
        Builds a KDTree from the positions of all creatures.
        """
        positions = [creature.position for creature in self.creatures.values()]
        if positions:
            return KDTree(positions)
        else:
            return KDTree([[0, 0]])

    def update_creatures_kd_tree(self):
        self.creatures_kd_tree = self.build_creatures_kd_tree()

    def seek(self, creature: Creature, noise_std: float = 0.0):
        """
        Uses the specified eye (given by eye_params: (angle_offset, aperture))
        to detect a nearby target.
        Computes the eye's viewing direction by rotating the creature's heading by angle_offset.
        Returns (distance, signed_angle) if a target is found within half the aperture, else None.
        """
        channel_results = {}
        channels_order = ['grass', 'leaves', 'water', 'creatures']
        channels_list = []
        for i_eye, eye_params in enumerate(creature.eyes_params):
            for channel in channels_order:
                candidate_points = np.array([])
                if channel == 'grass':
                    if len(self.env.grass_points) > 0:
                        candidate_points = np.array(self.env.grass_points)
                elif channel == 'leaves':
                    if len(self.env.leaf_points) > 0:
                        candidate_points = np.array(self.env.leaf_points)
                elif channel == 'water':
                    candidate_points = np.array([[self.env.water_source[0], self.env.water_source[1]]])
                elif channel == 'creatures':
                    candidate_points = np.array([c.position for c in self.creatures.values()])

                if len(candidate_points) > 0:
                    kd_tree = KDTree(candidate_points)
                    result = self.detect_target_from_kdtree(creature, kd_tree, candidate_points, noise_std)
                else:
                    result = None

                channel_name = f'{channel}_{i_eye}'
                channel_results[channel_name] = result
                channels_list.append(channel_name)

        return channel_results

    def use_brain(self, creature: Creature, noise_std: float = 0.0):
        try:
            seek_results = self.seek(creature, noise_std)
            eyes_inputs = [self.prepare_eye_input(seek_results, creature.vision_limit) for seek_results in
                           seek_results.values()]
            brain_input = np.concatenate([
                np.array([creature.hunger, creature.thirst]),
                creature.speed,
                np.concatenate(eyes_inputs)
            ])
            decision = creature.think(brain_input)
            delta_angle, delta_speed = decision
            delta_angle = np.clip(delta_angle, -0.1, 0.1)
            delta_speed = np.clip(delta_speed, -1, 1)

            current_speed = creature.speed
            current_speed_mag = np.linalg.norm(current_speed)
            if current_speed_mag == 0:
                current_direction = np.array([1.0, 0.0])
            else:
                current_direction = current_speed / current_speed_mag

            cos_angle = np.cos(delta_angle)
            sin_angle = np.sin(delta_angle)
            new_direction = np.array([
                current_direction[0] * cos_angle - current_direction[1] * sin_angle,
                current_direction[0] * sin_angle + current_direction[1] * cos_angle
            ])
            new_speed_mag = np.clip(current_speed_mag + delta_speed, 0, creature.max_speed)
            creature.speed = new_direction * new_speed_mag
        except Exception as e:
            print(e)
            breakpoint()

    @staticmethod
    def prepare_eye_input(detection_result, vision_limit):
        """
        Converts a detection result (distance, signed_angle) or None into a 3-element vector:
          [detection_flag, distance, angle].
        """
        if detection_result is None:
            return np.array([0, vision_limit, 0])
        else:
            distance, angle = detection_result
            return np.array([1, distance, angle])

    @staticmethod
    def detect_target_from_kdtree(creature: Creature, kd_tree: KDTree, candidate_points: np.ndarray,
                                  noise_std: float = 0.0):
        """
        Generic function to detect the closest target from candidate_points using a KDTree.

        Parameters:
          creature: the creature performing the detection.
          eye_params: (angle_offset, aperture) specifying the eye's viewing direction relative to the creature's heading.
          kd_tree: a KDTree built from candidate_points.
          candidate_points: numpy array of shape (N, 2) containing candidate target positions.
          noise_std: standard deviation for optional Gaussian noise.

        Returns:
          A tuple (distance, signed_angle) for the detected target, or None if no target qualifies.
        """
        eye_position = creature.position
        heading = creature.get_heading()
        angle_offset, aperture = creature.eyes_params
        # Compute the eye's viewing direction by rotating the heading by angle_offset.
        cos_offset = np.cos(angle_offset)
        sin_offset = np.sin(angle_offset)
        eye_direction = np.array([
            heading[0] * cos_offset - heading[1] * sin_offset,
            heading[0] * sin_offset + heading[1] * cos_offset
        ])
        # Query the KDTree for candidate indices within the creature's vision range.
        candidate_indices = kd_tree.query_ball_point(eye_position, creature.vision_limit)
        best_distance = float('inf')
        detected_info = None
        # Evaluate each candidate.
        for idx in candidate_indices:
            candidate = candidate_points[idx]
            # Skip if the candidate is the creature itself.
            if np.allclose(candidate, creature.position):
                continue
            target_vector = candidate - eye_position
            distance = np.linalg.norm(target_vector)
            if distance == 0 or distance > creature.vision_limit:
                continue
            target_direction = target_vector / distance
            dot = np.dot(eye_direction, target_direction)
            det = eye_direction[0] * target_direction[1] - eye_direction[1] * target_direction[0]
            angle = np.arctan2(det, dot)
            # Only accept targets within half the aperture.
            if abs(angle) > (aperture / 2):
                continue
            if noise_std > 0:
                distance += np.random.normal(0, noise_std)
                angle += np.random.normal(0, noise_std)
            if distance < best_distance:
                best_distance = distance
                detected_info = (distance, angle)
        return detected_info

    def step(self, dt: float, noise_std: float = 0.0):
        """
        Advances the simulation by one time step.
        For each creature:
          - Perceives its surroundings with both eyes.
          - Constructs an input vector for the brain.
          - Receives a decision (delta_angle, delta_speed) to update its velocity.
          - Checks for collisions with obstacles (black areas) and stops if necessary.
        Then, moves creatures and updates the vegetation.
        """
        # Update each creature's velocity.
        for id, creature in self.creatures.items():
            # print(f'creature {i}: start brain use...')
            self.use_brain(creature=creature, noise_std=noise_std)
            # print(f'creature {i}: completed brain use!')

        # Collision detection: if a creature's new position would be inside an obstacle, stop it.
        for id, creature in self.creatures.items():
            new_position = creature.position + creature.speed * dt
            # Convert (x, y) to image indices (col, row).
            col = int(new_position[0])
            row = int(new_position[1])
            height, width = self.env.map_data.shape[:2]
            if col < 0 or col >= width or row < 0 or row >= height or self.env.obstacle_mask[row, col]:
                creature.speed = np.array([0.0, 0.0])
            else:
                if self.env.obstacle_mask[row, col]:
                    creature.speed = np.array([0.0, 0.0])

        creatures_reproduced = []
        died_creatured_id = []

        # energy consumption
        for id, creature in self.creatures.items():
            # death from age
            if creature.age >= creature.max_age:
                died_creatured_id.append(id)
                continue
            else:
                creature.age += 1

            # check energy
            energy_consumption = 0
            energy_consumption += creature.energy_efficiency  # idle energy
            energy_consumption += creature.speed_efficiency * np.linalg.norm(creature.speed)  # movement energy

            # update or kill creature
            if creature.energy > energy_consumption:
                # update creature energy and position
                creature.energy -= energy_consumption
                creature.position += creature.speed * dt

                # check for food (first grass, if not found search for leaf if tall enough)
                is_found_food = self.eat_food(id=id, food_type='grass')
                if not is_found_food and creature.height >= config.LEAF_HEIGHT:
                    _ = self.eat_food(creature=creature, food_type='leaf')
                creature.log_eat.append(is_found_food)

                # reproduce
                if creature.energy > creature.reproduction_energy + config.MIN_LIFE_ENREGY:
                    creature.energy -= creature.reproduction_energy
                    creatures_reproduced.append(creature)
                    creature.log_reproduce.append(1)
                else:
                    creature.log_reproduce.append(0)
            else:
                # death from energy
<<<<<<< HEAD
                died_creatured_id.append(id)

        # kill creatures
        for id in died_creatured_id:
            del self.creatures[id]
=======
                self.creatures.remove(creature)
            creature.log_energy.append(creature.energy)
>>>>>>> e8d7639a

        # Reproduction
        for creature in creatures_reproduced:
            # update id
            id = self.max_creature_id + 1
            self.max_creature_id += 1

            # Mutate father attributes for child
            child_attributes = creature.__dict__.copy()
            del child_attributes['age']

            for key in creature.log_list:
                del child_attributes[key]
            del child_attributes['log_list']
            # child_attributes.pop()
            mutation_binary_mask = np.random.randint(0, 2, size=len(child_attributes))  # which traits to change

            for i, key in enumerate(child_attributes.keys()):
                if key.startswith('log'):  # clear logs for child
                    child_attributes[key] = []
                    continue
                do_mutate = mutation_binary_mask[i]
                max_mutation_factor = config.MAX_MUTATION_FACTORS[key]
                if do_mutate:
                    if key == "brain":
                        brain_mutation_rate = dict()
                        max_brain_mutation_rate = max_mutation_factor
                        for brain_mutation_rate_key in max_mutation_factor.keys():
                            mutation_roll = np.random.rand()
                            brain_mutation_rate[brain_mutation_rate_key] = \
                                mutation_roll * max_brain_mutation_rate[brain_mutation_rate_key]
                        creature.brain.mutate_brain(brain_mutation_rate=brain_mutation_rate)
                    else:
                        # check if attribute contain number or array
                        try:
                            num_to_rand = len(child_attributes[key])
                        except:
                            num_to_rand = 1

                        # mutate attribute
                        mutation_roll = np.random.rand(num_to_rand) - 0.5  # so it will be between -0.5 and 0.5
                        child_attributes[key] += mutation_roll * max_mutation_factor

                        # change array with size 1 back to float
                        if num_to_rand == 1:
                            child_attributes[key] = float(child_attributes[key])

            child_attributes['energy'] = config.MIN_LIFE_ENREGY  # set child energy to minimum
            # Add child to creatures
            child_creature = Creature(**child_attributes)
<<<<<<< HEAD
            self.creatures[id] = child_creature
=======
            self.creatures.append(child_creature)
        if self.debug_print:
            print(f'num new creatures = {len(creatures_reproduced)}')
>>>>>>> e8d7639a

        self.update_creatures_kd_tree()
        # Update environment vegetation.
        self.env.update()

        num_new_creatures = len(creatures_reproduced)
        return num_new_creatures

    def eat_food(self, id: id, food_type: str):
        creature = self.creatures[id]
        is_found_food = False
        if creature.energy >= creature.max_energy:
            return False

        # get food points
        food_points, food_energy = [], 0
        if food_type == 'grass':
            food_points = self.env.grass_points
            food_energy = config.GRASS_ENERGY
        elif food_type == 'leaf':
            food_points = self.env.leaf_points
            food_energy = config.LEAF_ENREGY

        if len(food_points) > 0:
            food_distances = [np.linalg.norm(food_point - creature.position)
                              for food_point in food_points]

            if np.min(food_distances) <= config.FOOD_DISTANCE_THRESHOLD:
                # update creature energy
                print(f'creature {id=} found {food_type} and has {creature.energy}.')
                creature.energy += creature.food_efficiency * food_energy
                print(f'creature {id=} ate {food_type} and has {creature.energy}.')

                # remove food from board
                closest_food_point = self.env.grass_points[np.argmin(food_distances)]
                self.env.grass_points.remove(closest_food_point)
                is_found_food = True

        return is_found_food

    def run_and_visualize(self):
        """
        Runs the simulation for a given number of frames and saves an animation.
        Visualizes:
          - The environment map with semi-transparent overlay (using origin='lower').
          - The water source, vegetation (grass and leaves) with outlines.
          - Creatures as colored dots with arrows indicating heading.
        Prints progress every 10 frames.
        """

        # -------------------------- init relevant parameters for simulation -------------------------- #
        global quiv, scat, grass_scat, leaves_scat

        dt = config.DT
        noise_std = config.NOISE_STD
        num_frames = config.NUM_FRAMES
        save_filename = config.SAVE_FILENAME

        # Initialize the progress bar outside of the update function
        progress_bar = tqdm(total=num_frames, desc="Simulation progress")
        fig, ax = plt.subplots(figsize=(8, 8))
        extent = self.env.get_extent()
        ax.set_xlim(extent[0], extent[1])
        ax.set_ylim(extent[2], extent[3])
        ax.set_title("Evolution Simulation")

        # Display the environment map with origin='lower' to avoid vertical mirroring.
        ax.imshow(self.env.map_data, extent=extent, alpha=0.3, origin='lower')  # , aspect='auto')

        # Draw the water source.
        water_x, water_y, water_r = self.env.water_source
        water_circle = Circle((water_x, water_y), water_r, color='blue', alpha=0.3)
        ax.add_patch(water_circle)

        # Initial creature positions.
        positions = np.array([creature.position for creature in self.creatures.values()])
        colors = [creature.color for creature in self.creatures.values()]
        scat = ax.scatter(positions[:, 0], positions[:, 1], c=colors, s=20)

        # Create quiver arrows for creature headings.
        U, V = [], []
        for creature in self.creatures.values():
            if np.linalg.norm(creature.speed) > 0:
                U.append(creature.speed[0])
                V.append(creature.speed[1])
            else:
                U.append(0)
                V.append(0)
        quiv = ax.quiver(positions[:, 0], positions[:, 1], U, V,
                         color='black', scale=150, width=0.005)

        # Scatter plots for vegetation.
        grass_scat = ax.scatter([], [], c='lightgreen', edgecolors='black', s=20)
        leaves_scat = ax.scatter([], [], c='darkgreen', edgecolors='black', s=20)
<<<<<<< HEAD

        # -------------------------------- function for simulation progress -------------------------------- #

        def update(frame):
=======
        print('starting simulation')
        def update(frame):
            if len(self.creatures) > 0:
                max_creature_energy = np.round(np.max([creature.energy for creature in self.creatures]), 2)
            else:
                max_creature_energy = 0
            if self.debug_print:
                print(f'{frame=} started with {len(self.creatures)} creatures ({max_creature_energy=}).')
            if len(self.creatures) > 300:
                raise Exception('Too many creatures, simulation is stuck.')
            self.step(dt, noise_std)
>>>>>>> e8d7639a

            # --------------------------- run frame --------------------------- #
            num_new_creatures = self.step(dt, noise_std)

            # ------------------------- update debug parameters ------------------------- #
            current_num_creatures = len(self.creatures.keys())
            if current_num_creatures > config.MAX_NUM_CREATURES:
                raise Exception(f'{frame=}: Too many creatures, simulation is stuck.')
            if current_num_creatures > 0:
                self.num_creatures_per_frame.append(current_num_creatures)
                creatures_energy = [creature.energy for creature in self.creatures.values()]
                self.min_creature_energy_per_frame.append(np.min(creatures_energy))
                self.max_creature_energy_per_frame.append(np.max(creatures_energy))
                self.mean_creature_energy_per_frame.append(np.mean(creatures_energy))
                self.std_creature_energy_per_frame.append(np.std(creatures_energy))

                for id, creature in self.creatures.items():
                    if id not in self.creatures_energy_per_frame.keys():
                        self.creatures_energy_per_frame[id] = np.zeros(frame).tolist()
                        self.creatures_energy_per_frame[id].append(creature.energy)
                    else:
                        self.creatures_energy_per_frame[id].append(creature.energy)

                print(f'{frame=}: ended with {current_num_creatures} creatures (+{num_new_creatures}), '
                      f' max energy = {round(self.max_creature_energy_per_frame[-1], 2)}.')
            else:
                print(f'{frame=}: all creatures are dead :(.')

            # --------------------------- plot --------------------------- #
            # clear quiver and scatter
            global quiv, scat, grass_scat, leaves_scat
            if 'quiv' in globals():
                quiv.remove()
            if 'scat' in globals():
                scat.remove()
            if 'grass_scat' in globals():
                grass_scat.remove()
            if 'leaves_scat' in globals():
                leaves_scat.remove()

            # Update creature positions.
            positions = np.array([creature.position for creature in self.creatures.values()])
            colors = [creature.color for creature in self.creatures.values()]
            if len(positions) > 0:
                scat = ax.scatter(positions[:, 0], positions[:, 1], c=colors, s=20)
                # scat.set_offsets(positions)

                U, V = [], []
                for creature in self.creatures.values():
                    if np.linalg.norm(creature.speed) > 0:
                        U.append(creature.speed[0])
                        V.append(creature.speed[1])
                    else:
                        U.append(0)
                        V.append(0)

                quiv = ax.quiver(positions[:, 0], positions[:, 1], U, V,
                                 color='black', scale=150, width=0.005)
                # quiv.set_offsets(positions)
                # quiv.set_UVC(U, V)
            else:
<<<<<<< HEAD
=======
                if self.debug_print:
                    print('all creatures are dead :(')
>>>>>>> e8d7639a
                scat = ax.scatter([1], [1])
                quiv = ax.quiver([1], [1], [1], [1])

            # Update vegetation scatter data.
            if len(self.env.grass_points) > 0:
                grass_points = np.array(self.env.grass_points)
                grass_scat = ax.scatter(grass_points[:, 0], grass_points[:, 1], c='lightgreen', edgecolors='black',
                                        s=20)
                # grass_scat.set_offsets(np.array(self.env.grass_points))
            if len(self.env.leaf_points) > 0:
                leaf_points = np.array(self.env.leaf_points)
                leaves_scat = ax.scatter(leaf_points[:, 0], leaf_points[:, 1], c='darkgreen', edgecolors='black', s=20)
                # leaves_scat.set_offsets(np.array(self.env.leaf_points))
            # if frame % 10 == 0:
            #     print(f"Frame {frame} / {num_frames}")
            # Update the progress bar
            progress_bar.update(1)
            return scat, quiv, grass_scat, leaves_scat

<<<<<<< HEAD
        # ----------------------------------- run simulation and save animation ------------------------------------ #
        ani = animation.FuncAnimation(fig, update, frames=num_frames, interval=50, blit=True)
        ani.save(save_filename, writer="ffmpeg", dpi=200)
        plt.close(fig)

        # ----------------------------------- Plot graphs after simulation ended ----------------------------------- #
        # creature energy fig
        plt.figure()
        creature_ids_to_plot = [0, 1, 2, 3, 4, 5]
        for id in creature_ids_to_plot:
            plt.plot(self.creatures_energy_per_frame[id], '.-', label=f'{id=}')
        plt.axhline(y=list(self.creatures.values())[0].reproduction_energy + config.MIN_LIFE_ENREGY,
                    linestyle='--', color='r', label='reproduction threshold')
        plt.legend()
        plt.title('creature energy per frame')
        plt.ylabel('creature energy')
        plt.xlabel('frame number')

=======
        ani = animation.FuncAnimation(fig, update, frames=frames, interval=50, blit=True)

        ani.save(save_filename, writer="ffmpeg", dpi=200)
        plt.close(fig)
        print('finished simulation')
>>>>>>> e8d7639a
        # Final fig
        fig, ax = plt.subplots(2, 1, sharex='all')
        ax[0].plot(self.num_creatures_per_frame, '.-')
        ax[0].set_title('num creatures per frame')
        ax[1].plot(self.min_creature_energy_per_frame, '.-', label='min energy')
        ax[1].plot(self.max_creature_energy_per_frame, '.-', label='max energy')
        ax[1].errorbar(x=np.arange(len(self.mean_creature_energy_per_frame)),
                       y=self.mean_creature_energy_per_frame,
                       yerr=self.std_creature_energy_per_frame, linestyle='-', marker='.', label='mean and std energy')
        ax[1].axhline(y=list(self.creatures.values())[0].reproduction_energy + config.MIN_LIFE_ENREGY,
                      linestyle='--', color='r', label='reproduction threshold')
        ax[1].set_title('energy statistics per frame')
        ax[1].set_xlabel('frame number')
        ax[1].legend()
        plt.show()<|MERGE_RESOLUTION|>--- conflicted
+++ resolved
@@ -30,12 +30,8 @@
         self.num_creatures_per_frame = []
         self.min_creature_energy_per_frame = []
         self.max_creature_energy_per_frame = []
-<<<<<<< HEAD
         self.mean_creature_energy_per_frame = []
         self.std_creature_energy_per_frame = []
-=======
-        self.debug_print = False
->>>>>>> e8d7639a
 
     def build_creatures_kd_tree(self) -> KDTree:
         """
@@ -242,7 +238,7 @@
                 # check for food (first grass, if not found search for leaf if tall enough)
                 is_found_food = self.eat_food(id=id, food_type='grass')
                 if not is_found_food and creature.height >= config.LEAF_HEIGHT:
-                    _ = self.eat_food(creature=creature, food_type='leaf')
+                    _ = self.eat_food(id=id, food_type='leaf')
                 creature.log_eat.append(is_found_food)
 
                 # reproduce
@@ -254,16 +250,12 @@
                     creature.log_reproduce.append(0)
             else:
                 # death from energy
-<<<<<<< HEAD
                 died_creatured_id.append(id)
+            creature.log_energy.append(creature.energy)
 
         # kill creatures
         for id in died_creatured_id:
             del self.creatures[id]
-=======
-                self.creatures.remove(creature)
-            creature.log_energy.append(creature.energy)
->>>>>>> e8d7639a
 
         # Reproduction
         for creature in creatures_reproduced:
@@ -314,13 +306,7 @@
             child_attributes['energy'] = config.MIN_LIFE_ENREGY  # set child energy to minimum
             # Add child to creatures
             child_creature = Creature(**child_attributes)
-<<<<<<< HEAD
             self.creatures[id] = child_creature
-=======
-            self.creatures.append(child_creature)
-        if self.debug_print:
-            print(f'num new creatures = {len(creatures_reproduced)}')
->>>>>>> e8d7639a
 
         self.update_creatures_kd_tree()
         # Update environment vegetation.
@@ -415,24 +401,11 @@
         # Scatter plots for vegetation.
         grass_scat = ax.scatter([], [], c='lightgreen', edgecolors='black', s=20)
         leaves_scat = ax.scatter([], [], c='darkgreen', edgecolors='black', s=20)
-<<<<<<< HEAD
 
         # -------------------------------- function for simulation progress -------------------------------- #
 
-        def update(frame):
-=======
         print('starting simulation')
         def update(frame):
-            if len(self.creatures) > 0:
-                max_creature_energy = np.round(np.max([creature.energy for creature in self.creatures]), 2)
-            else:
-                max_creature_energy = 0
-            if self.debug_print:
-                print(f'{frame=} started with {len(self.creatures)} creatures ({max_creature_energy=}).')
-            if len(self.creatures) > 300:
-                raise Exception('Too many creatures, simulation is stuck.')
-            self.step(dt, noise_std)
->>>>>>> e8d7639a
 
             # --------------------------- run frame --------------------------- #
             num_new_creatures = self.step(dt, noise_std)
@@ -494,11 +467,6 @@
                 # quiv.set_offsets(positions)
                 # quiv.set_UVC(U, V)
             else:
-<<<<<<< HEAD
-=======
-                if self.debug_print:
-                    print('all creatures are dead :(')
->>>>>>> e8d7639a
                 scat = ax.scatter([1], [1])
                 quiv = ax.quiver([1], [1], [1], [1])
 
@@ -518,11 +486,11 @@
             progress_bar.update(1)
             return scat, quiv, grass_scat, leaves_scat
 
-<<<<<<< HEAD
         # ----------------------------------- run simulation and save animation ------------------------------------ #
         ani = animation.FuncAnimation(fig, update, frames=num_frames, interval=50, blit=True)
         ani.save(save_filename, writer="ffmpeg", dpi=200)
         plt.close(fig)
+        print('finished simulation')
 
         # ----------------------------------- Plot graphs after simulation ended ----------------------------------- #
         # creature energy fig
@@ -537,13 +505,6 @@
         plt.ylabel('creature energy')
         plt.xlabel('frame number')
 
-=======
-        ani = animation.FuncAnimation(fig, update, frames=frames, interval=50, blit=True)
-
-        ani.save(save_filename, writer="ffmpeg", dpi=200)
-        plt.close(fig)
-        print('finished simulation')
->>>>>>> e8d7639a
         # Final fig
         fig, ax = plt.subplots(2, 1, sharex='all')
         ax[0].plot(self.num_creatures_per_frame, '.-')
