# creature.py
import copy

import numpy as np
from static_traits import StaticTraits
from brain import Brain
import config as config


class Creature(StaticTraits):
    """
    A dynamic creature in the simulation.
    Inherits static traits and adds dynamic properties such as position, speed, hunger, etc.
    """

    def __init__(self, creature_id: int, gen: int, parent_id: str | None, birth_frame: int,
                 max_age: int, max_weight: float, max_height: float,
                 max_speed: list[float], max_energy: float, color: np.ndarray,
                 energy_efficiency: float, motion_efficiency: float,
                 food_efficiency: float, reproduction_energy: float,
                 eyes_params: list[tuple], vision_limit: float, brain: Brain,
<<<<<<< HEAD
                 position: np.ndarray):
        super().__init__(id=id, max_age=max_age, max_weight=max_weight, max_height=max_height, max_speed=max_speed,
                         color=color,
=======
                 weight: float, height: float,
                 position: np.ndarray, velocity: np.ndarray):
        super().__init__(creature_id=creature_id, gen=gen, parent_id=parent_id, birth_frame=birth_frame,
                         max_age=max_age, max_weight=max_weight, max_height=max_height,
                         max_speed=max_speed, max_energy=max_energy, color=color,
>>>>>>> 5aa014f7
                         energy_efficiency=energy_efficiency, motion_efficiency=motion_efficiency,
                         food_efficiency=food_efficiency, reproduction_energy=reproduction_energy,
                         eyes_params=eyes_params, vision_limit=vision_limit, brain=brain)

        self.age = 0
        self.position = position
        self.max_speed_exp = 0
        self.init_state() # init height, weight, velocity, energy, hunger and thirst
        self.calc_speed()
<<<<<<< HEAD
        self.anscestors = []  # list of creature ids that are anscestors
        self.frame_born = 0
=======
        self.init_state()
        self.anscestors = []  # list of creature ids that are anscestors  # TODO - delete
>>>>>>> 5aa014f7
        # logs for debugging
        self.log_eat = []
        self.log_reproduce = []
        self.log_energy = []

    def init_state(self):
        """
        :return:
        """
<<<<<<< HEAD
        # dynamic traits
        self.weight = np.random.randint(low=self.max_weight * 0.01, high=self.max_weight * 0.1)
        self.height = np.random.randint(low=self.max_height * 0.01, high=self.max_height * 0.1)
        self.velocity = (np.random.rand(2) - 0.5) * self.max_speed
        self.energy = int(self.reproduction_energy*0.95)
=======
        self.energy = int(self.reproduction_energy * 0.95)
>>>>>>> 5aa014f7
        self.hunger = 100
        self.thirst = 100

    def plot_live_status(self, ax, debug=False):
        """
        Plots the agent's status (energy, hunger, thirst) on the given axes.
        """
        if debug:
            import matplotlib.pyplot as plt
            plt.ion()
            fig, ax = plt.subplots(1, 1)
        # Define attributes dynamically
        ls = ['energy', 'hunger', 'thirst', 'age']
        colors = ['green', 'red', 'blue', 'grey']
        values = [getattr(self, attr) for attr in ls]  # Dynamically get values
        ax.clear()
        ax.set_title(f'Agent # {self.creature_id} Status | ancestors = {self.anscestors}')
        ax.barh(ls, values, color=colors)
        # ax.barh(['Energy', 'Hunger', 'Thirst'], [self.energy, self.hunger, self.thirst], color=['green', 'red', 'blue'])
        ax.set_xlim(0, max(config.REPRODUCTION_ENERGY, self.max_age))
        # ax.set_xticks([0,self.max_energy/2, self.max_energy])
        ax.set_yticks(ls)
        if 'energy' in ls:
            ax.scatter([config.REPRODUCTION_ENERGY], ['energy'], color='black', s=20)
        if 'age' in ls:
            ax.scatter([self.max_age], ['age'], color='black', s=20)

    def plot_acc_status(self, ax, debug=False, plot_type=1, curr_frame=-1):
        """
        Plots the agent's accumulated status (logs) on the given axes.
        """
        if debug:
            print('debug_mode')
            import matplotlib.pyplot as plt
            plt.ion()
            fig, ax = plt.subplots(1, 1)
        # Define attributes dynamically
        ls = ['log_eat', 'log_reproduce']
        colors = ['green', 'pink']
        ax.clear()
        if max(self.color)>1 or min(self.color)<0:
            raise('color exceed [0, 1] range')
        ax.set_facecolor(list(self.color) + [0.3])
        if plot_type == 0:
            # option 1
            values = [len(getattr(self, attr)) for attr in ls]  # Dynamically get values
<<<<<<< HEAD
            ax.set_title(f'Agent # {self.id} Accumulated Status')
=======
            ax.clear()
            ax.set_title(f'Agent # {self.creature_id} Accumulated Status')
>>>>>>> 5aa014f7
            ax.bar(ls, values, color=colors, width=0.2)
            ax.set_ylim(0, 10)
            ax.set_yticks([0, 5, 10, 100])
            ax.set_xticks(ls)
        if plot_type == 1:
            # option 2
            if curr_frame == -1: curr_frame = self.max_age + self.birth_frame
            # values = [getattr(self, attr) for attr in ls]  # Dynamically get values
            eating_frames = self.log_eat
            reproducing_frames = self.log_reproduce
            ax.scatter(eating_frames, [1] * len(eating_frames), color='green', marker='o', s=100, label='Eating')
            ax.scatter(reproducing_frames, [2] * len(reproducing_frames), color='red', marker='D', s=100,
                       label='Reproducing')
            ax.set_yticks([1, 2])
            ax.set_yticklabels(['Eating', 'Reproducing'])
            # Label x-axis and add a title
            ax.set_xlabel('Frame Number')
            ax.set_title('Event Timeline: Eating & Reproducing')
            ax.set_xlim([self.birth_frame - 1, curr_frame + 1])
            ax.set_ylim([0.5, 2.5])
            ax.legend()

    def get_heading(self):
        """
        Returns the creature's current heading (unit vector).
        If the creature is stationary, defaults to (1, 0).
        """
        if hasattr(self, 'velocity') and self.speed > 1e-3:
            return self.velocity / self.speed
        else:
            return np.array([1.0, 0.0])

    def calc_speed(self):
        """
        Returns the creature's current speed vector.
        """
        self.speed = np.linalg.norm(self.velocity)
        # self.max_speed_exp = max(self.max_speed_exp, self.speed)
<<<<<<< HEAD
        self.max_speed_exp = (self.max_speed_exp + self.speed)/2
=======
        self.max_speed_exp = (self.max_speed_exp + self.speed) / 2

    # def reproduce(self):
    #     """
    #     Returns a new creature with mutated traits.
    #     """
    #     # Mutate traits
    #     new_traits = self.mutate_traits()
    #     # Reduce energy
    #     self.energy -= config.REPRODUCTION_ENERGY
    #     child = Creature(creature_id=0, **new_traits, weight=self.weight, height=self.height,
    #                     position=self.position, velocity=-self.velocity,
    #                     energy=config.REPRODUCTION_ENERGY, hunger=self.hunger, thirst=self.thirst)
    #     child.brain.mutate(config.MUTATION_BRAIN)
    #     return child
>>>>>>> 5aa014f7

    def reproduce(self):
        """
        Returns a new creature with mutated traits.
        """
        # Mutate traits
        child = copy.deepcopy(self)
        child.mutate(config.MAX_MUTATION_FACTORS)
        child.brain.mutate(config.MUTATION_BRAIN)
        child.reset()
        child.anscestors.append(self.creature_id)
        # Reduce energy
        self.energy -= self.reproduction_energy
        return child

    def reset(self):
        """
        Reset the creature to initial state and flip velocity.
        """
        self.gen += 1
        self.parent_id = self.creature_id
        self.age = 0
        self.velocity = -self.velocity
        self.creature_id = 0
        self.log_energy = []
        self.log_eat = []
        self.log_reproduce = []
        self.max_speed_exp = 0
        self.init_state()

    def mutate(self, max_mutation_factors, mutation_chance=config.MUTATION_CHANCE):
        """
        mutate the desired traits.
        """
        for key in max_mutation_factors:
            if np.random.rand(1) < config.MUTATION_CHANCE:
                if key == 'eyes_params':
                    # Mutate eyes_params
                    for i in range(len(self.eyes_params)):
                        for j in range(2):
                            mutation_factor = np.random.uniform(-max_mutation_factors[key], max_mutation_factors[key])
                            self.eyes_params[i][j] = self.eyes_params[i][j] + mutation_factor
                else:
                    # Mutate trait
                    if np.random.rand(1) < config.MUTATION_CHANCE:
                        mutation_factor = np.random.uniform(-max_mutation_factors[key], max_mutation_factors[key])
                        setattr(self, key, getattr(self, key) + mutation_factor)
        self.color = np.clip(self.color, 0, 1)

    def eat(self, food_energy):
        self.energy += self.food_efficiency * food_energy
        self.height += (self.max_height - self.height) * food_energy / config.GROWTH_RATE
        self.weight += (self.max_weight - self.weight) * food_energy / config.GROWTH_RATE

    def consume_energy(self):
        energy_consumption = 0
        energy_consumption += self.energy_efficiency  # idle energy
        energy_consumption += self.motion_efficiency * self.speed  # movement energy
        self.energy -= energy_consumption
<|MERGE_RESOLUTION|>--- conflicted
+++ resolved
@@ -19,17 +19,11 @@
                  energy_efficiency: float, motion_efficiency: float,
                  food_efficiency: float, reproduction_energy: float,
                  eyes_params: list[tuple], vision_limit: float, brain: Brain,
-<<<<<<< HEAD
-                 position: np.ndarray):
-        super().__init__(id=id, max_age=max_age, max_weight=max_weight, max_height=max_height, max_speed=max_speed,
-                         color=color,
-=======
                  weight: float, height: float,
                  position: np.ndarray, velocity: np.ndarray):
         super().__init__(creature_id=creature_id, gen=gen, parent_id=parent_id, birth_frame=birth_frame,
                          max_age=max_age, max_weight=max_weight, max_height=max_height,
                          max_speed=max_speed, max_energy=max_energy, color=color,
->>>>>>> 5aa014f7
                          energy_efficiency=energy_efficiency, motion_efficiency=motion_efficiency,
                          food_efficiency=food_efficiency, reproduction_energy=reproduction_energy,
                          eyes_params=eyes_params, vision_limit=vision_limit, brain=brain)
@@ -39,13 +33,8 @@
         self.max_speed_exp = 0
         self.init_state() # init height, weight, velocity, energy, hunger and thirst
         self.calc_speed()
-<<<<<<< HEAD
         self.anscestors = []  # list of creature ids that are anscestors
-        self.frame_born = 0
-=======
-        self.init_state()
-        self.anscestors = []  # list of creature ids that are anscestors  # TODO - delete
->>>>>>> 5aa014f7
+        # self.frame_born = 0
         # logs for debugging
         self.log_eat = []
         self.log_reproduce = []
@@ -55,15 +44,11 @@
         """
         :return:
         """
-<<<<<<< HEAD
         # dynamic traits
         self.weight = np.random.randint(low=self.max_weight * 0.01, high=self.max_weight * 0.1)
         self.height = np.random.randint(low=self.max_height * 0.01, high=self.max_height * 0.1)
         self.velocity = (np.random.rand(2) - 0.5) * self.max_speed
         self.energy = int(self.reproduction_energy*0.95)
-=======
-        self.energy = int(self.reproduction_energy * 0.95)
->>>>>>> 5aa014f7
         self.hunger = 100
         self.thirst = 100
 
@@ -110,12 +95,7 @@
         if plot_type == 0:
             # option 1
             values = [len(getattr(self, attr)) for attr in ls]  # Dynamically get values
-<<<<<<< HEAD
             ax.set_title(f'Agent # {self.id} Accumulated Status')
-=======
-            ax.clear()
-            ax.set_title(f'Agent # {self.creature_id} Accumulated Status')
->>>>>>> 5aa014f7
             ax.bar(ls, values, color=colors, width=0.2)
             ax.set_ylim(0, 10)
             ax.set_yticks([0, 5, 10, 100])
@@ -154,25 +134,7 @@
         """
         self.speed = np.linalg.norm(self.velocity)
         # self.max_speed_exp = max(self.max_speed_exp, self.speed)
-<<<<<<< HEAD
-        self.max_speed_exp = (self.max_speed_exp + self.speed)/2
-=======
         self.max_speed_exp = (self.max_speed_exp + self.speed) / 2
-
-    # def reproduce(self):
-    #     """
-    #     Returns a new creature with mutated traits.
-    #     """
-    #     # Mutate traits
-    #     new_traits = self.mutate_traits()
-    #     # Reduce energy
-    #     self.energy -= config.REPRODUCTION_ENERGY
-    #     child = Creature(creature_id=0, **new_traits, weight=self.weight, height=self.height,
-    #                     position=self.position, velocity=-self.velocity,
-    #                     energy=config.REPRODUCTION_ENERGY, hunger=self.hunger, thirst=self.thirst)
-    #     child.brain.mutate(config.MUTATION_BRAIN)
-    #     return child
->>>>>>> 5aa014f7
 
     def reproduce(self):
         """
