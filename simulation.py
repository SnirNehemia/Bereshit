# simulation.py
import copy

import numpy as np
from scipy.spatial import KDTree

from brain import Brain
from creature import Creature
from environment import Environment
from tqdm import tqdm
import config as config

import matplotlib.pyplot as plt
import matplotlib.animation as animation
from matplotlib.patches import Circle


class Simulation:
    """
    Manages the simulation of creatures within an environment.
    Handles perception, decision-making, movement, collision detection, and vegetation updates.
    Implements multi-channel perception by using separate KDTree queries for each target type.
    """

    def __init__(self):
        # Create the environment. Ensure that 'map.png' exists and follows the color conventions.
        self.env = Environment(map_filename=config.ENV_PATH,
                               grass_generation_rate=config.GRASS_GENERATION_RATE,
                               leaves_generation_rate=config.LEAVES_GENERATION_RATE)

        # Initialize creatures (ensuring they are not in forbidden areas).
        self.creatures = self.initialize_creatures(num_creatures=config.NUM_CREATURES,
                                                   simulation_space=config.SIMULATION_SPACE,
                                                   input_size=config.INPUT_SIZE,
                                                   output_size=config.OUTPUT_SIZE,
                                                   eyes_params=config.EYES_PARAMS,
                                                   env=self.env)
<<<<<<< HEAD
        self.birthday = {id: 0 for id in self.creatures.keys()}
=======
        self.dead_creatures = dict()

>>>>>>> e3e18083
        # Build a KDTree for creature positions.
        self.creatures_kd_tree = self.build_creatures_kd_tree()
        self.max_creature_id = len(self.creatures.keys()) - 1

        # debug run
        self.creatures_energy_per_frame = dict([(id, list()) for id in range(len(self.creatures.keys()))])
        self.num_creatures_per_frame = []
        self.min_creature_energy_per_frame = []
        self.max_creature_energy_per_frame = []
        self.mean_creature_energy_per_frame = []
        self.std_creature_energy_per_frame = []
        self.num_new_creatures_per_frame = []
        self.num_dead_creatures_per_frame = []

    @staticmethod
    def initialize_creatures(num_creatures, simulation_space, input_size, output_size,
                             eyes_params, env: Environment):
        """
        Initializes creatures ensuring they are not placed in a forbidden (black) area.
        """
        creatures = dict()
        for id in range(num_creatures):
            position = []
            valid_position = False
            while not valid_position:
                position = np.random.rand(2) * simulation_space
                # Convert (x, y) to indices (col, row)
                col, row = int(position[0]), int(position[1])
                height, width = env.map_data.shape[:2]
                # Check bounds and obstacle mask.
                if col < 0 or col >= width or row < 0 or row >= height:
                    continue
                if env.obstacle_mask[row, col]:
                    continue
                valid_position = True

            # static traits
            max_age = np.random.rand() * config.INIT_MAX_AGE
            max_weight = 10.0
            max_height = 5.0
            max_speed = [5.0, 5.0]
            color = np.random.rand(3)  # Random RGB color.

            energy_efficiency = 1  # idle energy
            speed_efficiency = 0.1  # speed * speed_efficiency
            food_efficiency = 1  # energy from food * food_efficiency
            reproduction_energy = config.REPRODUCTION_ENERGY
            max_energy = config.INIT_MAX_ENERGY

            vision_limit = 100.0
            brain = Brain([input_size, output_size])

            # dynamic traits
            weight = np.random.rand() * max_weight
            height = np.random.rand() * max_height
            speed = (np.random.rand(2) - 0.5) * max_speed
            energy = np.random.rand() * max_energy
            hunger = np.random.rand() * 10
            thirst = np.random.rand() * 10

            # init creature
            creature = Creature(max_age=max_age, max_weight=max_weight, max_height=max_height, max_speed=max_speed,
                                color=color,
                                energy_efficiency=energy_efficiency, speed_efficiency=speed_efficiency,
                                food_efficiency=food_efficiency, reproduction_energy=reproduction_energy,
                                max_energy=max_energy,
                                eyes_params=eyes_params, vision_limit=vision_limit, brain=brain,
                                weight=weight, height=height,
                                position=position, speed=speed, energy=energy, hunger=hunger, thirst=thirst)

            creatures[id] = creature
        return creatures

    def build_creatures_kd_tree(self) -> KDTree:
        """
        Builds a KDTree from the positions of all creatures.
        """
        positions = [creature.position for creature in self.creatures.values()]
        if positions:
            return KDTree(positions)
        else:
            return KDTree([[0, 0]])

    def update_creatures_kd_tree(self):
        self.creatures_kd_tree = self.build_creatures_kd_tree()

    def seek(self, creature: Creature, noise_std: float = 0.0):
        """
        Uses the specified eye (given by eye_params: (angle_offset, aperture))
        to detect a nearby target.
        Computes the eye's viewing direction by rotating the creature's heading by angle_offset.
        Returns (distance, signed_angle) if a target is found within half the aperture, else None.
        """
        channel_results = {}
        channels_order = ['grass', 'leaves', 'water', 'creatures']
        channels_list = []
        for i_eye, eye_params in enumerate(creature.eyes_params):
            for channel in channels_order:
                candidate_points = np.array([])
                if channel == 'grass':
                    if len(self.env.grass_points) > 0:
                        candidate_points = np.array(self.env.grass_points)
                elif channel == 'leaves':
                    if len(self.env.leaf_points) > 0:
                        candidate_points = np.array(self.env.leaf_points)
                elif channel == 'water':
                    candidate_points = np.array([[self.env.water_source[0], self.env.water_source[1]]])
                elif channel == 'creatures':
                    candidate_points = np.array([c.position for c in self.creatures.values()])

                if len(candidate_points) > 0:
                    kd_tree = KDTree(candidate_points)
                    result = self.detect_target_from_kdtree(creature, kd_tree, candidate_points, noise_std)
                else:
                    result = None

                channel_name = f'{channel}_{i_eye}'
                channel_results[channel_name] = result
                channels_list.append(channel_name)

        return channel_results

    def use_brain(self, creature: Creature, noise_std: float = 0.0):
        try:
            seek_results = self.seek(creature, noise_std)
            eyes_inputs = [self.prepare_eye_input(seek_results, creature.vision_limit) for seek_results in
                           seek_results.values()]
            brain_input = np.concatenate([
                np.array([creature.hunger, creature.thirst]),
                creature.speed,
                np.concatenate(eyes_inputs)
            ])
            decision = creature.think(brain_input)
            delta_angle, delta_speed = decision
            delta_angle = np.clip(delta_angle, -0.1, 0.1)
            delta_speed = np.clip(delta_speed, -1, 1)

            current_speed = creature.speed
            current_speed_mag = np.linalg.norm(current_speed)
            if current_speed_mag == 0:
                current_direction = np.array([1.0, 0.0])
            else:
                current_direction = current_speed / current_speed_mag

            cos_angle = np.cos(delta_angle)
            sin_angle = np.sin(delta_angle)
            new_direction = np.array([
                current_direction[0] * cos_angle - current_direction[1] * sin_angle,
                current_direction[0] * sin_angle + current_direction[1] * cos_angle
            ])
            new_speed_mag = np.clip(current_speed_mag + delta_speed, 0, creature.max_speed)
            creature.speed = new_direction * new_speed_mag
        except Exception as e:
            print(e)
            breakpoint()

    @staticmethod
    def prepare_eye_input(detection_result, vision_limit):
        """
        Converts a detection result (distance, signed_angle) or None into a 3-element vector:
          [detection_flag, distance, angle].
        """
        if detection_result is None:
            return np.array([0, vision_limit, 0])
        else:
            distance, angle = detection_result
            return np.array([1, distance, angle])

    @staticmethod
    def detect_target_from_kdtree(creature: Creature, kd_tree: KDTree, candidate_points: np.ndarray,
                                  noise_std: float = 0.0):
        """
        Generic function to detect the closest target from candidate_points using a KDTree.

        Parameters:
          creature: the creature performing the detection.
          eye_params: (angle_offset, aperture) specifying the eye's viewing direction relative to the creature's heading.
          kd_tree: a KDTree built from candidate_points.
          candidate_points: numpy array of shape (N, 2) containing candidate target positions.
          noise_std: standard deviation for optional Gaussian noise.

        Returns:
          A tuple (distance, signed_angle) for the detected target, or None if no target qualifies.
        """
        eye_position = creature.position
        heading = creature.get_heading()
        angle_offset, aperture = creature.eyes_params
        # Compute the eye's viewing direction by rotating the heading by angle_offset.
        cos_offset = np.cos(angle_offset)
        sin_offset = np.sin(angle_offset)
        eye_direction = np.array([
            heading[0] * cos_offset - heading[1] * sin_offset,
            heading[0] * sin_offset + heading[1] * cos_offset
        ])
        # Query the KDTree for candidate indices within the creature's vision range.
        candidate_indices = kd_tree.query_ball_point(eye_position, creature.vision_limit)
        best_distance = float('inf')
        detected_info = None
        # Evaluate each candidate.
        for idx in candidate_indices:
            candidate = candidate_points[idx]
            # Skip if the candidate is the creature itself.
            if np.allclose(candidate, creature.position):
                continue
            target_vector = candidate - eye_position
            distance = np.linalg.norm(target_vector)
            if distance == 0 or distance > creature.vision_limit:
                continue
            target_direction = target_vector / distance
            dot = np.dot(eye_direction, target_direction)
            det = eye_direction[0] * target_direction[1] - eye_direction[1] * target_direction[0]
            angle = np.arctan2(det, dot)
            # Only accept targets within half the aperture.
            if abs(angle) > (aperture / 2):
                continue
            if noise_std > 0:
                distance += np.random.normal(0, noise_std)
                angle += np.random.normal(0, noise_std)
            if distance < best_distance:
                best_distance = distance
                detected_info = (distance, angle)
        return detected_info

    def step(self, dt: float, noise_std: float = 0.0):
        """
        Advances the simulation by one time step.
        For each creature:
          - Perceives its surroundings with both eyes.
          - Constructs an input vector for the brain.
          - Receives a decision (delta_angle, delta_speed) to update its velocity.
          - Checks for collisions with obstacles (black areas) and stops if necessary.
        Then, moves creatures and updates the vegetation.
        """
        # Update each creature's velocity.
        for id, creature in self.creatures.items():
            # print(f'creature {i}: start brain use...')
            self.use_brain(creature=creature, noise_std=noise_std)
            # print(f'creature {i}: completed brain use!')

        # Collision detection: if a creature's new position would be inside an obstacle, stop it.
        for id, creature in self.creatures.items():
            new_position = creature.position + creature.speed * dt
            # Convert (x, y) to image indices (col, row).
            col = int(new_position[0])
            row = int(new_position[1])
            height, width = self.env.map_data.shape[:2]
            if col < 0 or col >= width or row < 0 or row >= height or self.env.obstacle_mask[row, col]:
                creature.speed = np.array([0.0, 0.0])

        creatures_reproduced = []
        died_creatured_id = []

        # energy consumption
        for id, creature in self.creatures.items():
            # death from age
            if creature.age >= creature.max_age:
                died_creatured_id.append(id)
                continue
            else:
                creature.age += 1

            # check energy
            energy_consumption = 0
            energy_consumption += creature.energy_efficiency  # idle energy
            energy_consumption += creature.speed_efficiency * np.linalg.norm(creature.speed)  # movement energy

            # update or kill creature
            if creature.energy > energy_consumption:
                # update creature energy and position
                creature.energy -= energy_consumption
                creature.position += creature.speed * dt

                # check for food (first grass, if not found search for leaf if tall enough)
                is_found_food = self.eat_food(creature=creature, food_type='grass')
                if not is_found_food and creature.height >= config.LEAF_HEIGHT:
                    _ = self.eat_food(creature=creature, food_type='leaf')
                creature.log_eat.append(is_found_food)

                # reproduce
                if creature.energy > creature.reproduction_energy + config.MIN_LIFE_ENERGY:
                    creature.energy -= creature.reproduction_energy
                    creatures_reproduced.append(creature)
                    creature.log_reproduce.append(1)
                else:
                    creature.log_reproduce.append(0)
            else:
                # death from energy
                died_creatured_id.append(id)
            creature.log_energy.append(creature.energy)

        # kill creatures
        num_dead_creatures = 0
        for id in died_creatured_id:
<<<<<<< HEAD
            del self.creatures[id]  # TODO: move to a cemetery dictionary
        child_ids = []
=======
            num_dead_creatures += 1
            self.dead_creatures[id] = self.creatures[id]
            del self.creatures[id]

>>>>>>> e3e18083
        # Reproduction
        for creature in creatures_reproduced:
            # update id
            id = self.max_creature_id + 1
            self.max_creature_id += 1

            # Copy father attributes to child
            child_attributes = copy.deepcopy(creature.__dict__)

            # clear age and logs for child
            del child_attributes['age']
            attributes_keys = list(child_attributes.keys())
            for key in attributes_keys:
                if key.startswith('log'):
                    del child_attributes[key]

<<<<<<< HEAD
            for key in creature.log_list:
                del child_attributes[key]
            del child_attributes['log_list']
            # child_attributes.pop()
            mutation_binary_mask = np.random.rand(len(child_attributes)) > config.MUTATION_THRESHOLD  # which traits to change
=======
            # which traits to change
            mutation_binary_mask = np.random.rand(len(child_attributes)) >= config.MUTATION_CHANCE
>>>>>>> e3e18083

            for i, key in enumerate(child_attributes.keys()):

                # mutate static and dynamic traits and brain
                do_mutate = mutation_binary_mask[i]
                if do_mutate:
                    max_mutation_factor = config.MAX_MUTATION_FACTORS[key]

                    # mutate brain (NOT IN USE RIGHT NOW)
                    if key == "brain":
                        brain_mutation_rate = dict()
                        max_brain_mutation_rate = max_mutation_factor
                        for brain_mutation_rate_key in max_mutation_factor.keys():
                            mutation_roll = np.random.rand()
                            brain_mutation_rate[brain_mutation_rate_key] = \
                                mutation_roll * max_brain_mutation_rate[brain_mutation_rate_key]
                        creature.brain.mutate_brain(brain_mutation_rate=brain_mutation_rate)

                    # mutate other attributes
                    else:
                        # check if attribute contain number or array
                        try:
                            num_to_rand = len(child_attributes[key])
                        except:
                            num_to_rand = 1

                        # mutate attribute
                        mutation_roll = np.random.rand(num_to_rand) - 0.5  # so it will be between -0.5 and 0.5
                        child_attributes[key] += mutation_roll * max_mutation_factor

                        # change array with size 1 back to float
                        if num_to_rand == 1:
                            child_attributes[key] = float(child_attributes[key])

                    # set energy of child
                    child_attributes['energy'] = np.random.rand() * child_attributes['max_energy']

            # Add child to creatures
            child_creature = Creature(**child_attributes)
            self.creatures[id] = child_creature
            child_ids.append(id)

        self.update_creatures_kd_tree()
        # Update environment vegetation.
        self.env.update()

<<<<<<< HEAD
        return child_ids
=======
        num_new_creatures = len(creatures_reproduced)
        return num_new_creatures, num_dead_creatures
>>>>>>> e3e18083

    def eat_food(self, creature: Creature, food_type: str):
        is_found_food = False
        if creature.energy >= creature.max_energy:
            return False

        # get food points
        food_points, food_energy = [], 0
        if food_type == 'grass':
            food_points = self.env.grass_points
            food_energy = config.GRASS_ENERGY
        elif food_type == 'leaf':
            food_points = self.env.leaf_points
            food_energy = config.LEAF_ENERGY

        if len(food_points) > 0:
            food_distances = [np.linalg.norm(food_point - creature.position)
                              for food_point in food_points]

            if np.min(food_distances) <= config.FOOD_DISTANCE_THRESHOLD:
                # update creature energy
                creature.energy += creature.food_efficiency * food_energy

                # remove food from board
                closest_food_point = self.env.grass_points[np.argmin(food_distances)]
                self.env.grass_points.remove(closest_food_point)
                is_found_food = True

        return is_found_food

    def run_and_visualize(self):
        """
        Runs the simulation for a given number of frames and saves an animation.
        Visualizes:
          - The environment map with semi-transparent overlay (using origin='lower').
          - The water source, vegetation (grass and leaves) with outlines.
          - Creatures as colored dots with arrows indicating heading.
        Prints progress every 10 frames.
        """

        # -------------------------- init relevant parameters for simulation -------------------------- #
        global quiv, scat, grass_scat, leaves_scat, first_frame

        first_frame = True
        dt = config.DT
        noise_std = config.NOISE_STD
        num_frames = config.NUM_FRAMES

        # Initialize the progress bar outside of the update function
        progress_bar = tqdm(total=num_frames, desc="Simulation progress")
        fig, ax = plt.subplots(figsize=(8, 8))
        extent = self.env.get_extent()
        ax.set_xlim(extent[0], extent[1])
        ax.set_ylim(extent[2], extent[3])
        ax.set_title("Evolution Simulation")

        # Display the environment map with origin='lower' to avoid vertical mirroring.
        ax.imshow(self.env.map_data, extent=extent, alpha=0.3, origin='lower')  # , aspect='auto')

        # Draw the water source.
        water_x, water_y, water_r = self.env.water_source
        water_circle = Circle((water_x, water_y), water_r, color='blue', alpha=0.3)
        ax.add_patch(water_circle)

        # Initial creature positions.
        positions = np.array([creature.position for creature in self.creatures.values()])
        colors = [creature.color for creature in self.creatures.values()]
        scat = ax.scatter(positions[:, 0], positions[:, 1], c=colors, s=20)

        # Create quiver arrows for creature headings.
        U, V = [], []
        for creature in self.creatures.values():
            if np.linalg.norm(creature.speed) > 0:
                U.append(creature.speed[0])
                V.append(creature.speed[1])
            else:
                U.append(0)
                V.append(0)
        quiv = ax.quiver(positions[:, 0], positions[:, 1], U, V,
                         color='black', scale=150, width=0.005)

        # Scatter plots for vegetation.
        grass_scat = ax.scatter([], [], c='lightgreen', edgecolors='black', s=20)
        leaves_scat = ax.scatter([], [], c='darkgreen', edgecolors='black', s=20)

        # -------------------------------- function for simulation progress -------------------------------- #

        print('starting simulation')

        def update(frame):
            # Skip extra initial calls (because blit=True)
            global quiv, scat, grass_scat, leaves_scat, first_frame
            if first_frame and frame == 0:
                first_frame = False
                return scat, quiv, grass_scat, leaves_scat

            # --------------------------- run frame --------------------------- #
<<<<<<< HEAD
            child_ids = self.step(dt, noise_std)
            # update birthdays
            for child_id in child_ids:
                self.birthday[child_id] = frame
=======
            num_new_creatures, num_dead_creatures = self.step(dt, noise_std)

>>>>>>> e3e18083
            # ------------------------- update debug parameters ------------------------- #
            current_num_creatures = len(self.creatures.keys())
            if current_num_creatures > config.MAX_NUM_CREATURES:
                raise Exception(f'{frame=}: Too many creatures, simulation is stuck.')
            if current_num_creatures > 0:
                # update total/new/dead number of creatures
                self.num_creatures_per_frame.append(current_num_creatures)
                self.num_new_creatures_per_frame.append(num_new_creatures)
                self.num_dead_creatures_per_frame.append(num_dead_creatures)

                # update energy statistics
                creatures_energy = [creature.energy for creature in self.creatures.values()]
                self.min_creature_energy_per_frame.append(np.min(creatures_energy))
                self.max_creature_energy_per_frame.append(np.max(creatures_energy))
                self.mean_creature_energy_per_frame.append(np.mean(creatures_energy))
                self.std_creature_energy_per_frame.append(np.std(creatures_energy))

                for id, creature in self.creatures.items():
                    if id not in self.creatures_energy_per_frame.keys():
                        self.creatures_energy_per_frame[id] = np.zeros(frame).tolist()
                        self.creatures_energy_per_frame[id].append(creature.energy)
                    else:
                        self.creatures_energy_per_frame[id].append(creature.energy)

<<<<<<< HEAD
                print(f'{frame=}: ended with {current_num_creatures} creatures (+{len(child_ids)}), '
                      f' max energy = {round(self.max_creature_energy_per_frame[-1], 2)}.')
=======
                print(f'{frame=}: ended with {current_num_creatures} creatures '
                      f'(+{num_new_creatures}, -{num_dead_creatures}), '
                      f'max energy = {round(self.max_creature_energy_per_frame[-1], 2)}.')
>>>>>>> e3e18083
            else:
                print(f'{frame=}: all creatures are dead :(.')

            # --------------------------- plot --------------------------- #
            # clear quiver and scatter
            if 'quiv' in globals():
                quiv.remove()
            if 'scat' in globals():
                scat.remove()
            if 'grass_scat' in globals():
                grass_scat.remove()
            if 'leaves_scat' in globals():
                leaves_scat.remove()

            # Update creature positions.
            positions = np.array([creature.position for creature in self.creatures.values()])
            colors = [creature.color for creature in self.creatures.values()]
            if len(positions) > 0:
                scat = ax.scatter(positions[:, 0], positions[:, 1], c=colors, s=20)
                # scat.set_offsets(positions)

                U, V = [], []
                for creature in self.creatures.values():
                    if np.linalg.norm(creature.speed) > 0:
                        U.append(creature.speed[0])
                        V.append(creature.speed[1])
                    else:
                        U.append(0)
                        V.append(0)

                quiv = ax.quiver(positions[:, 0], positions[:, 1], U, V,
                                 color='black', scale=150, width=0.005)
                # quiv.set_offsets(positions)
                # quiv.set_UVC(U, V)
            else:
                scat = ax.scatter([1], [1])
                quiv = ax.quiver([1], [1], [1], [1])

            # Update vegetation scatter data.
            if len(self.env.grass_points) > 0:
                grass_points = np.array(self.env.grass_points)
                grass_scat = ax.scatter(grass_points[:, 0], grass_points[:, 1], c='lightgreen', edgecolors='black',
                                        s=20)
                # grass_scat.set_offsets(np.array(self.env.grass_points))
            if len(self.env.leaf_points) > 0:
                leaf_points = np.array(self.env.leaf_points)
                leaves_scat = ax.scatter(leaf_points[:, 0], leaf_points[:, 1], c='darkgreen', edgecolors='black', s=20)
                # leaves_scat.set_offsets(np.array(self.env.leaf_points))
            # if frame % 10 == 0:
            #     print(f"Frame {frame} / {num_frames}")
            # Update the progress bar
            progress_bar.update(1)
            ax.set_title(f"Evolution Simulation ({frame=})")
            return scat, quiv, grass_scat, leaves_scat

        # ----------------------------------- run simulation and save animation ------------------------------------ #
        ani = animation.FuncAnimation(fig, update, frames=num_frames, interval=50, blit=True)
        ani.save(config.ANIMATION_FILEPATH, writer="ffmpeg", dpi=200)
        plt.close(fig)
        print('finished simulation.')
        print(f'Simulation animation saved as {config.ANIMATION_FILEPATH.stem}.')

        # ----------------------------------- Plot graphs after simulation ended ----------------------------------- #
        # specific fig
        plt.figure()
        creature_ids_to_plot = [0, 1, 2, 3, 4, 5]
        for id in creature_ids_to_plot:
            plt.plot(self.creatures_energy_per_frame[id], '.-', label=f'{id=}')
        plt.axhline(y=config.REPRODUCTION_ENERGY + config.MIN_LIFE_ENERGY,
                    linestyle='--', color='r', label='reproduction threshold')
        plt.legend()
        plt.title('creature energy per frame')
        plt.ylabel('creature energy')
        plt.xlabel('frame number')
        plt.savefig(fname=config.SPECIFIC_FIG_FILEPATH)
        print(f'specific fig saved as {config.SPECIFIC_FIG_FILEPATH.stem}.')

        # statistics fig
        fig, ax = plt.subplots(2, 1, sharex='all')
        ax[0].plot(self.num_creatures_per_frame, 'b.-', label='total')
        ax[0].plot(self.num_new_creatures_per_frame, 'g.-', label='new')
        ax[0].plot(self.num_dead_creatures_per_frame, 'r.-', label='dead')
        ax[0].set_title('num creatures per frame')
        ax[0].legend()

        ax[1].plot(self.min_creature_energy_per_frame, '.-', label='min energy')
        ax[1].plot(self.max_creature_energy_per_frame, '.-', label='max energy')
        ax[1].errorbar(x=np.arange(len(self.mean_creature_energy_per_frame)),
                       y=self.mean_creature_energy_per_frame,
                       yerr=self.std_creature_energy_per_frame, linestyle='-', marker='.', label='mean and std energy')
        ax[1].axhline(y=list(self.creatures.values())[0].reproduction_energy + config.MIN_LIFE_ENERGY,
                      linestyle='--', color='r', label='reproduction threshold')
        ax[1].set_title('energy statistics per frame')
        ax[1].set_xlabel('frame number')
        ax[1].legend()

        fig.savefig(fname=config.STATISTICS_FIG_FILEPATH)
        print(f'statistics fig saved as {config.STATISTICS_FIG_FILEPATH.stem}.')

        plt.show()<|MERGE_RESOLUTION|>--- conflicted
+++ resolved
@@ -35,12 +35,9 @@
                                                    output_size=config.OUTPUT_SIZE,
                                                    eyes_params=config.EYES_PARAMS,
                                                    env=self.env)
-<<<<<<< HEAD
+        self.dead_creatures = dict()
+
         self.birthday = {id: 0 for id in self.creatures.keys()}
-=======
-        self.dead_creatures = dict()
-
->>>>>>> e3e18083
         # Build a KDTree for creature positions.
         self.creatures_kd_tree = self.build_creatures_kd_tree()
         self.max_creature_id = len(self.creatures.keys()) - 1
@@ -307,7 +304,7 @@
             energy_consumption += creature.energy_efficiency  # idle energy
             energy_consumption += creature.speed_efficiency * np.linalg.norm(creature.speed)  # movement energy
 
-            # update or kill creature
+            # test whether to update or kill creature
             if creature.energy > energy_consumption:
                 # update creature energy and position
                 creature.energy -= energy_consumption
@@ -332,18 +329,16 @@
             creature.log_energy.append(creature.energy)
 
         # kill creatures
+        dead_ids = []
         num_dead_creatures = 0
         for id in died_creatured_id:
-<<<<<<< HEAD
-            del self.creatures[id]  # TODO: move to a cemetery dictionary
-        child_ids = []
-=======
             num_dead_creatures += 1
             self.dead_creatures[id] = self.creatures[id]
             del self.creatures[id]
-
->>>>>>> e3e18083
+            dead_ids.append(id)
+
         # Reproduction
+        child_ids = []
         for creature in creatures_reproduced:
             # update id
             id = self.max_creature_id + 1
@@ -359,16 +354,8 @@
                 if key.startswith('log'):
                     del child_attributes[key]
 
-<<<<<<< HEAD
-            for key in creature.log_list:
-                del child_attributes[key]
-            del child_attributes['log_list']
-            # child_attributes.pop()
-            mutation_binary_mask = np.random.rand(len(child_attributes)) > config.MUTATION_THRESHOLD  # which traits to change
-=======
             # which traits to change
             mutation_binary_mask = np.random.rand(len(child_attributes)) >= config.MUTATION_CHANCE
->>>>>>> e3e18083
 
             for i, key in enumerate(child_attributes.keys()):
 
@@ -415,12 +402,7 @@
         # Update environment vegetation.
         self.env.update()
 
-<<<<<<< HEAD
-        return child_ids
-=======
-        num_new_creatures = len(creatures_reproduced)
-        return num_new_creatures, num_dead_creatures
->>>>>>> e3e18083
+        return child_ids, dead_ids
 
     def eat_food(self, creature: Creature, food_type: str):
         is_found_food = False
@@ -518,15 +500,11 @@
                 return scat, quiv, grass_scat, leaves_scat
 
             # --------------------------- run frame --------------------------- #
-<<<<<<< HEAD
-            child_ids = self.step(dt, noise_std)
+            child_ids, dead_ids = self.step(dt, noise_std)
+
             # update birthdays
             for child_id in child_ids:
                 self.birthday[child_id] = frame
-=======
-            num_new_creatures, num_dead_creatures = self.step(dt, noise_std)
-
->>>>>>> e3e18083
             # ------------------------- update debug parameters ------------------------- #
             current_num_creatures = len(self.creatures.keys())
             if current_num_creatures > config.MAX_NUM_CREATURES:
@@ -534,8 +512,8 @@
             if current_num_creatures > 0:
                 # update total/new/dead number of creatures
                 self.num_creatures_per_frame.append(current_num_creatures)
-                self.num_new_creatures_per_frame.append(num_new_creatures)
-                self.num_dead_creatures_per_frame.append(num_dead_creatures)
+                self.num_new_creatures_per_frame.append(len(child_ids))
+                self.num_dead_creatures_per_frame.append(len(dead_ids))
 
                 # update energy statistics
                 creatures_energy = [creature.energy for creature in self.creatures.values()]
@@ -551,14 +529,9 @@
                     else:
                         self.creatures_energy_per_frame[id].append(creature.energy)
 
-<<<<<<< HEAD
-                print(f'{frame=}: ended with {current_num_creatures} creatures (+{len(child_ids)}), '
-                      f' max energy = {round(self.max_creature_energy_per_frame[-1], 2)}.')
-=======
                 print(f'{frame=}: ended with {current_num_creatures} creatures '
-                      f'(+{num_new_creatures}, -{num_dead_creatures}), '
+                      f'(+{len(child_ids)}, -{len(dead_ids)}), '
                       f'max energy = {round(self.max_creature_energy_per_frame[-1], 2)}.')
->>>>>>> e3e18083
             else:
                 print(f'{frame=}: all creatures are dead :(.')
 
