--- conflicted
+++ resolved
@@ -8,15 +8,10 @@
     Contains constant traits for a creature (e.g., maximum size, vision parameters).
     """
 
-<<<<<<< HEAD
     def __init__(self, creature_id: int, gen: int, parent_id: str | None, birth_frame: int,
                  max_age: int, max_weight: float, max_height: float,
                  max_speed: list[float], max_energy: float, color: np.ndarray,
-                 energy_efficiency: float, speed_efficiency: float,
-=======
-    def __init__(self, max_age: int, max_weight: float, max_height: float, max_speed: list[float], color: np.ndarray,
                  energy_efficiency: float, motion_efficiency: float,
->>>>>>> 5d7ff5b2
                  food_efficiency: float, reproduction_energy: float,
                  eyes_params: list[tuple], vision_limit: float, brain: Brain):
         """
