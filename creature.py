# creature.py
import copy

import numpy as np
from static_traits import StaticTraits
from brain import Brain
import config as config

class Creature(StaticTraits):
    """
    A dynamic creature in the simulation.
    Inherits static traits and adds dynamic properties such as position, speed, hunger, etc.
    """

<<<<<<< HEAD
    def __init__(self, creature_id: int, gen: int, parent_id: str | None, birth_frame: int,
                 max_age: int, max_weight: float, max_height: float,
                 max_speed: list[float], max_energy: float, color: np.ndarray,
                 energy_efficiency: float, speed_efficiency: float,
=======
    def __init__(self,id: int, max_age: int, max_weight: float, max_height: float, max_speed: list[float],
                 color: np.ndarray,
                 energy_efficiency: float, motion_efficiency: float,
>>>>>>> 5d7ff5b2
                 food_efficiency: float, reproduction_energy: float,
                 eyes_params: list[tuple], vision_limit: float, brain: Brain,
                 weight: float, height: float,
<<<<<<< HEAD
                 position: np.ndarray, speed: np.ndarray,
                 energy: float, hunger: float, thirst: float):
        super().__init__(creature_id=creature_id, gen=gen, parent_id=parent_id, birth_frame=birth_frame,
                         max_age=max_age, max_weight=max_weight, max_height=max_height,
                         max_speed=max_speed, max_energy=max_energy, color=color,
                         energy_efficiency=energy_efficiency, speed_efficiency=speed_efficiency,
=======
                 position: np.ndarray, velocity: np.ndarray):
        super().__init__(max_age=max_age, max_weight=max_weight, max_height=max_height, max_speed=max_speed,
                         color=color,
                         energy_efficiency=energy_efficiency, motion_efficiency=motion_efficiency,
>>>>>>> 5d7ff5b2
                         food_efficiency=food_efficiency, reproduction_energy=reproduction_energy,
                         eyes_params=eyes_params, vision_limit=vision_limit, brain=brain)
        self.id = id
        self.age = 0
        self.weight = weight
        self.height = height
        self.position = position
        self.velocity = velocity  # 2D velocity vector.
        self.max_speed_exp = 0
        self.calc_speed()
        self.init_state()
        self.anscestors = []  # list of creature ids that are anscestors
        self.frame_born = 0
        # logs for debugging
        self.log_eat = []
        self.log_reproduce = []
        self.log_energy = []

    def init_state(self):
        """
        :return:
        """
        self.energy = int(self.reproduction_energy*0.95)
        self.hunger = 100
        self.thirst = 100


    def plot_live_status(self, ax, debug=False):
        """
        Plots the agent's status (energy, hunger, thirst) on the given axes.
        """
        if debug:
            import matplotlib.pyplot as plt
            plt.ion()
            fig, ax = plt.subplots(1,1)
        # Define attributes dynamically
        ls = ['energy', 'hunger', 'thirst', 'age']
        colors = ['green', 'red', 'blue', 'grey']
        values = [getattr(self, attr) for attr in ls]  # Dynamically get values
        ax.clear()
        ax.set_title(f'Agent # {self.id} Status | ancestors = {self.anscestors}')
        ax.barh(ls, values, color=colors)
        # ax.barh(['Energy', 'Hunger', 'Thirst'], [self.energy, self.hunger, self.thirst], color=['green', 'red', 'blue'])
        ax.set_xlim(0, max(config.REPRODUCTION_ENERGY, self.max_age))
        # ax.set_xticks([0,self.max_energy/2, self.max_energy])
        ax.set_yticks(ls)
        if 'energy' in ls:
            ax.scatter([config.REPRODUCTION_ENERGY], ['energy'], color='black', s=20)
        if 'age' in ls:
            ax.scatter([self.max_age], ['age'], color='black', s=20)


    def plot_acc_status(self, ax, debug=False, plot_type=1, curr_frame = -1):
        """
        Plots the agent's accumulated status (logs) on the given axes.
        """
        if debug:
            print('debug_mode')
            import matplotlib.pyplot as plt
            plt.ion()
            fig, ax = plt.subplots(1,1)
        # Define attributes dynamically
        ls = ['log_eat', 'log_reproduce']
        colors = ['green', 'pink']
        if plot_type == 0:
            #option 1
            values = [len(getattr(self, attr)) for attr in ls]  # Dynamically get values
            ax.clear()
            ax.set_title(f'Agent # {self.id} Accumulated Status')
            ax.bar(ls, values, color=colors, width=0.2)
            ax.set_ylim(0, 10)
            ax.set_yticks([0, 5, 10, 100])
            ax.set_xticks(ls)
        if plot_type == 1:
            # option 2
            if curr_frame == -1: curr_frame = self.max_age+self.frame_born
            # values = [getattr(self, attr) for attr in ls]  # Dynamically get values
            eating_frames = self.log_eat
            reproducing_frames = self.log_reproduce
            ax.clear()
            ax.scatter(eating_frames, [1] * len(eating_frames), color='green', marker='o', s=100, label='Eating')
            ax.scatter(reproducing_frames, [2] * len(reproducing_frames), color='red', marker='D', s=100,
                       label='Reproducing')
            ax.set_yticks([1, 2])
            ax.set_yticklabels(['Eating', 'Reproducing'])
            # Label x-axis and add a title
            ax.set_xlabel('Frame Number')
            ax.set_title('Event Timeline: Eating & Reproducing')
            ax.set_xlim([self.frame_born-1, curr_frame+1])
            ax.set_ylim([0.5, 2.5])
            ax.legend()


    def get_heading(self):
        """
        Returns the creature's current heading (unit vector).
        If the creature is stationary, defaults to (1, 0).
        """
        if hasattr(self, 'velocity') and self.speed > 0:
            return self.velocity / self.speed
        else:
            return np.array([1.0, 0.0])


    def calc_speed(self):
        """
        Returns the creature's current speed vector.
        """
        self.speed = np.linalg.norm(self.velocity)
        # self.max_speed_exp = max(self.max_speed_exp, self.speed)
        self.max_speed_exp = (self.max_speed_exp + self.speed)/2


    # def reproduce(self):
    #     """
    #     Returns a new creature with mutated traits.
    #     """
    #     # Mutate traits
    #     new_traits = self.mutate_traits()
    #     # Reduce energy
    #     self.energy -= config.REPRODUCTION_ENERGY
    #     child = Creature(id=0, **new_traits, weight=self.weight, height=self.height,
    #                     position=self.position, velocity=-self.velocity,
    #                     energy=config.REPRODUCTION_ENERGY, hunger=self.hunger, thirst=self.thirst)
    #     child.brain.mutate(config.MUTATION_BRAIN)
    #     return child

    def reproduce(self):
        """
        Returns a new creature with mutated traits.
        """
        # Mutate traits
        child = copy.deepcopy(self)
        child.mutate(config.MAX_MUTATION_FACTORS)
        child.brain.mutate(config.MUTATION_BRAIN)
        child.reset()
        child.anscestors.append(self.id)
        # Reduce energy
        self.energy -= self.reproduction_energy
        return child

    def reset(self):
        """
        Reset the creature to initial state and flip velocity.
        """
        self.age = 0
        self.velocity = -self.velocity
        self.id = 0
        self.log_energy = []
        self.log_eat = []
        self.log_reproduce = []
        self.max_speed_exp = 0
        self.init_state()

    def mutate(self, max_mutation_factors, mutation_chance=config.MUTATION_CHANCE):
        """
        mutate the desired traits.
        """
        for key in max_mutation_factors:
            if np.random.rand(1) < config.MUTATION_CHANCE:
                if key == 'eyes_params':
                    # Mutate eyes_params
                    for i in range(len(self.eyes_params)):
                        mutation_factor = np.random.uniform(-max_mutation_factors[key], max_mutation_factors[key])
                        self.eyes_params[i] = self.eyes_params[i] + mutation_factor
                else:
                    # Mutate trait
                    if np.random.rand(1) < config.MUTATION_CHANCE:
                        mutation_factor = np.random.uniform(-max_mutation_factors[key], max_mutation_factors[key])
                        setattr(self, key, getattr(self, key) + mutation_factor)
        self.color = np.clip(self.color, 0, 1)

    def mutate_traits(self):
        """
        Returns a dictionary of mutated traits.
        """
        new_traits = {}
        for key, value in self.__dict__.items():
            if np.random.rand(1) < config.MUTATION_CHANCE and key in config.MAX_MUTATION_FACTORS:
                # Mutate trait
                mutation_factor = np.random.uniform(-config.MAX_MUTATION_FACTORS[key], config.MAX_MUTATION_FACTORS[key])
                new_value = value + mutation_factor
                new_traits[key] = new_value
        return new_traits<|MERGE_RESOLUTION|>--- conflicted
+++ resolved
@@ -5,6 +5,7 @@
 from static_traits import StaticTraits
 from brain import Brain
 import config as config
+
 
 class Creature(StaticTraits):
     """
@@ -12,35 +13,25 @@
     Inherits static traits and adds dynamic properties such as position, speed, hunger, etc.
     """
 
-<<<<<<< HEAD
     def __init__(self, creature_id: int, gen: int, parent_id: str | None, birth_frame: int,
                  max_age: int, max_weight: float, max_height: float,
                  max_speed: list[float], max_energy: float, color: np.ndarray,
-                 energy_efficiency: float, speed_efficiency: float,
-=======
-    def __init__(self,id: int, max_age: int, max_weight: float, max_height: float, max_speed: list[float],
-                 color: np.ndarray,
                  energy_efficiency: float, motion_efficiency: float,
->>>>>>> 5d7ff5b2
                  food_efficiency: float, reproduction_energy: float,
                  eyes_params: list[tuple], vision_limit: float, brain: Brain,
                  weight: float, height: float,
-<<<<<<< HEAD
-                 position: np.ndarray, speed: np.ndarray,
-                 energy: float, hunger: float, thirst: float):
+                 position: np.ndarray, velocity: np.ndarray):
         super().__init__(creature_id=creature_id, gen=gen, parent_id=parent_id, birth_frame=birth_frame,
                          max_age=max_age, max_weight=max_weight, max_height=max_height,
                          max_speed=max_speed, max_energy=max_energy, color=color,
-                         energy_efficiency=energy_efficiency, speed_efficiency=speed_efficiency,
-=======
-                 position: np.ndarray, velocity: np.ndarray):
-        super().__init__(max_age=max_age, max_weight=max_weight, max_height=max_height, max_speed=max_speed,
-                         color=color,
                          energy_efficiency=energy_efficiency, motion_efficiency=motion_efficiency,
->>>>>>> 5d7ff5b2
                          food_efficiency=food_efficiency, reproduction_energy=reproduction_energy,
                          eyes_params=eyes_params, vision_limit=vision_limit, brain=brain)
-        self.id = id
+
+        self.creature_id = creature_id
+        self.gen = gen
+        self.parent_id = parent_id
+        self.birth_frame = birth_frame
         self.age = 0
         self.weight = weight
         self.height = height
@@ -49,8 +40,7 @@
         self.max_speed_exp = 0
         self.calc_speed()
         self.init_state()
-        self.anscestors = []  # list of creature ids that are anscestors
-        self.frame_born = 0
+        self.anscestors = []  # list of creature ids that are anscestors  # TODO - delete
         # logs for debugging
         self.log_eat = []
         self.log_reproduce = []
@@ -60,10 +50,9 @@
         """
         :return:
         """
-        self.energy = int(self.reproduction_energy*0.95)
+        self.energy = int(self.reproduction_energy * 0.95)
         self.hunger = 100
         self.thirst = 100
-
 
     def plot_live_status(self, ax, debug=False):
         """
@@ -72,7 +61,7 @@
         if debug:
             import matplotlib.pyplot as plt
             plt.ion()
-            fig, ax = plt.subplots(1,1)
+            fig, ax = plt.subplots(1, 1)
         # Define attributes dynamically
         ls = ['energy', 'hunger', 'thirst', 'age']
         colors = ['green', 'red', 'blue', 'grey']
@@ -89,8 +78,7 @@
         if 'age' in ls:
             ax.scatter([self.max_age], ['age'], color='black', s=20)
 
-
-    def plot_acc_status(self, ax, debug=False, plot_type=1, curr_frame = -1):
+    def plot_acc_status(self, ax, debug=False, plot_type=1, curr_frame=-1):
         """
         Plots the agent's accumulated status (logs) on the given axes.
         """
@@ -98,12 +86,12 @@
             print('debug_mode')
             import matplotlib.pyplot as plt
             plt.ion()
-            fig, ax = plt.subplots(1,1)
+            fig, ax = plt.subplots(1, 1)
         # Define attributes dynamically
         ls = ['log_eat', 'log_reproduce']
         colors = ['green', 'pink']
         if plot_type == 0:
-            #option 1
+            # option 1
             values = [len(getattr(self, attr)) for attr in ls]  # Dynamically get values
             ax.clear()
             ax.set_title(f'Agent # {self.id} Accumulated Status')
@@ -113,7 +101,7 @@
             ax.set_xticks(ls)
         if plot_type == 1:
             # option 2
-            if curr_frame == -1: curr_frame = self.max_age+self.frame_born
+            if curr_frame == -1: curr_frame = self.max_age + self.birth_frame
             # values = [getattr(self, attr) for attr in ls]  # Dynamically get values
             eating_frames = self.log_eat
             reproducing_frames = self.log_reproduce
@@ -126,10 +114,9 @@
             # Label x-axis and add a title
             ax.set_xlabel('Frame Number')
             ax.set_title('Event Timeline: Eating & Reproducing')
-            ax.set_xlim([self.frame_born-1, curr_frame+1])
+            ax.set_xlim([self.birth_frame - 1, curr_frame + 1])
             ax.set_ylim([0.5, 2.5])
             ax.legend()
-
 
     def get_heading(self):
         """
@@ -141,15 +128,13 @@
         else:
             return np.array([1.0, 0.0])
 
-
     def calc_speed(self):
         """
         Returns the creature's current speed vector.
         """
         self.speed = np.linalg.norm(self.velocity)
         # self.max_speed_exp = max(self.max_speed_exp, self.speed)
-        self.max_speed_exp = (self.max_speed_exp + self.speed)/2
-
+        self.max_speed_exp = (self.max_speed_exp + self.speed) / 2
 
     # def reproduce(self):
     #     """
