import numpy as np
from scipy.spatial import KDTree

# from brain_models.fully_connected_brain import Brain
from creature import Creature
from environment import Environment
from tqdm import tqdm
from config import Config as config

import matplotlib.pyplot as plt
import matplotlib.animation as animation
from matplotlib.patches import Circle
import matplotlib.gridspec as gridspec
from mpl_toolkits.axes_grid1.inset_locator import inset_axes, zoomed_inset_axes, mark_inset

import importlib

from statistics_logs import StatisticsLogs
from traits_evolution.trait_stacked_colored_histogram import trait_stacked_colored_histogram
from traits_evolution.traits_scatter import plot_traits_scatter

brain_module = importlib.import_module(f"brain_models.{config.BRAIN_TYPE}")
Brain = getattr(brain_module, 'Brain')

global lineage_graph, traits_scat, quiv, scat, grass_scat, leaves_scat, agent_scat
global fig, ax_lineage, ax_traits, ax_env, ax_brain, ax_agent_info_1, ax_agent_info_2, ax_agent_events, ax_life, progress_bar


class Simulation:
    """
    Manages the simulation of creatures within an environment.
    Handles perception, decision-making, movement, collision detection, and vegetation updates.
    Implements multichannel perception by using separate KDTree queries for each target type.
    """

    def __init__(self):
        # Create the environment. Ensure that 'map.png' exists and follows the color conventions.
        self.env = Environment(map_filename=config.ENV_PATH,
                               grass_generation_rate=config.GRASS_GENERATION_RATE,
                               leaves_generation_rate=config.LEAVES_GENERATION_RATE)

        # Initialize creatures (ensuring they are not in forbidden areas).
        self.creatures = self.initialize_creatures(num_creatures=config.NUM_CREATURES,
                                                   simulation_space=self.env.size,
                                                   input_size=config.INPUT_SIZE,
                                                   output_size=config.OUTPUT_SIZE,
                                                   eyes_params=config.EYES_PARAMS,
                                                   env=self.env)
        self.dead_creatures = dict()
        self.positions = []

        # Build a KDTree for creature positions.
        self.creatures_kd_tree = self.build_creatures_kd_tree()
        self.children_num = 0

        # simulation control parameters
        self.abort_simulation = False
        self.kdtree_update_interval = config.UPDATE_KDTREE_INTERVAL  # Set update interval for KDTree
        self.animation_update_interval = config.UPDATE_ANIMATION_INTERVAL  # Set update interval for animation frames
        self.step_counter = 0  # Initialize step counter
        self.id_count = config.NUM_CREATURES - 1
<<<<<<< HEAD
        self.make_agent(0)
=======
        self.focus_id = 0
        self.make_agent(focus_id=0)
>>>>>>> 5990a5c0

        self.purge = True  # flag for purge events

        # statistics logs
        self.statistics_logs = StatisticsLogs()

        if config.DEBUG_MODE:
            np.seterr(all='raise')  # Convert NumPy warnings into exceptions


    @staticmethod
    def initialize_creatures(num_creatures, simulation_space, input_size, output_size,
                             eyes_params, env: Environment):
        """
        Initializes creatures ensuring they are not placed in a forbidden (black) area.
        """
        creatures = dict()

        for creature_id in range(num_creatures):
            # get a valid position.
            position = []
            valid_position = False
            while not valid_position:
                position = np.random.rand(2) * simulation_space
                # Convert (x, y) to indices (col, row)
                col, row = int(position[0]), int(position[1])
                # height, width = env.map_data.shape[:2]
                # Check bounds and obstacle mask.
                if col < 0 or col >= env.width or row < 0 or row >= env.height:
                    continue
                if env.obstacle_mask[row, col]:
                    continue
                valid_position = True

            # static traits
            gen = 0
            parent_id = None
            birth_step = 0
            max_age = np.random.randint(low=config.INIT_MAX_AGE * 0.8, high=config.INIT_MAX_AGE)
            color = np.random.rand(3)  # Random RGB color.

            max_mass = np.random.uniform(low=0.8, high=1) * config.INIT_MAX_MASS
            max_height = np.random.uniform(low=0.8, high=1) * config.INIT_MAX_HEIGHT
            max_strength = np.random.uniform(low=0.8, high=1) * config.INIT_MAX_STRENGTH

            max_speed = np.random.uniform(low=0.8, high=1) * config.MAX_SPEED
            max_energy = np.random.uniform(low=0.8, high=1) * config.INIT_MAX_ENERGY

            digest_dict = config.INIT_DIGEST_DICT
            reproduction_energy = config.REPRODUCTION_ENERGY

            vision_limit = config.VISION_LIMIT
            brain = Brain([input_size, output_size])

            # init creature
            creature = Creature(
                creature_id=creature_id, gen=gen, parent_id=parent_id, birth_step=birth_step, color=color,
                max_age=max_age, max_mass=max_mass, max_height=max_height,
                max_strength=max_strength, max_speed=max_speed, max_energy=max_energy,
                digest_dict=digest_dict, reproduction_energy=reproduction_energy,
                eyes_params=eyes_params, vision_limit=vision_limit, brain=brain,
                position=position)

            creatures[creature_id] = creature
        return creatures

<<<<<<< HEAD
    def make_agent(self, focus_ID):
        self.focus_ID = focus_ID
        self.creatures[self.focus_ID].make_agent()
=======
    def make_agent(self, focus_id: int = 0):
        self.focus_id = focus_id
        self.creatures[self.focus_id].make_agent()
>>>>>>> 5990a5c0

    def build_creatures_kd_tree(self) -> KDTree:
        """
        Builds a KDTree from the positions of all creatures.
        """
        positions = [creature.position for creature in self.creatures.values()]
        if positions:
            return KDTree(positions)
        else:
            return KDTree([[0, 0]])

    def update_creatures_kd_tree(self):
        self.creatures_kd_tree = self.build_creatures_kd_tree()

    def seek(self, creature: Creature, noise_std: float = 0.0):
        """
        Uses the specified eye (given by eye_params: (angle_offset, aperture))
        to detect a nearby target.
        Computes the eye's viewing direction by rotating the creature's heading by angle_offset.
        Returns (distance, signed_angle) if a target is found within half the aperture, else None.
        """
        channel_results = {}

        channels_list = []
        kd_tree = []
        for i_eye, eye_params in enumerate(creature.eyes_params):
            for channel in config.EYE_CHANNEL:
                candidate_points = np.array([])
                if channel == 'grass':
                    if len(self.env.grass_points) > 0:
                        kd_tree = self.env.grass_kd_tree
                        candidate_points = np.array(self.env.grass_points)
                # elif channel == 'leaves':
                #     if len(self.env.leaf_points) > 0:
                #         candidate_points = np.array(self.env.leaf_points)
                # elif channel == 'water':
                #     candidate_points = np.array([[self.env.water_source[0], self.env.water_source[1]]])
                elif channel == 'creatures':
                    kd_tree = self.creatures_kd_tree
                    candidate_points = np.array([c.position for c in self.creatures.values()])

                if len(candidate_points) > 0:
                    # kd_tree = KDTree(candidate_points)
                    result = self.detect_target_from_kdtree(creature, eye_params, kd_tree, candidate_points, noise_std)
                else:
                    result = None

                channel_name = f'{channel}_{i_eye}'
                channel_results[channel_name] = result
                channels_list.append(channel_name)

        return channel_results

    def use_brain(self, creature: Creature, dt: float, seek_results: dict, noise_std: float = 0.0):
        try:
            # get brain input
            # seek_results = self.seek(creature=creature, noise_std=noise_std)  # REMOVE
            eyes_inputs = [self.prepare_eye_input(seek_result, creature.vision_limit) for seek_result in
                           seek_results.values()]
            brain_input = []
            brain_input.append(np.array([creature.hunger, creature.thirst]))
            brain_input.append(creature.speed)
            brain_input.append(np.concatenate(eyes_inputs))
            brain_input = np.hstack(brain_input)
            decision = creature.think(brain_input)
            creature.move(decision=decision, dt=dt)
        except Exception as e:
            print(f'Error in Simulation (use_brain, movement) for creature: {creature.creature_id}:\n{e}')
            # breakpoint()

        # Collision detection: handle cases where creature's new position is inside an obstacle or outbound.
        try:
            col, row = map(int, creature.position)  # Convert (x, y) to image indices (col, row)
            height, width = self.env.map_data.shape[:2]
            if col < 0 or col >= width or row < 0 or row >= height or self.env.obstacle_mask[row, col]:
                # choose if the velocity is set to zero or get mirrored
                if config.BOUNDARY_CONDITION == 'zero':
                    creature.velocity = np.array([0.0, 0.0])
                elif config.BOUNDARY_CONDITION == 'mirror':
                    creature.velocity = -creature.velocity
        except Exception as e:
            print(f'exception in use_brain for creature: {creature.creature_id}\n{e}')
            print(f'Error in Simulation (use_brain, collision detection) for creature: {creature.creature_id}:\n{e}')
            # breakpoint()

    @staticmethod
    def prepare_eye_input(detection_result, vision_limit):
        """
        Converts a detection result (distance, signed_angle) or None into a 3-element vector:
          [detection_flag, distance, angle].
        """
        if detection_result is None:
            return np.array([0, vision_limit, 0])
        else:
            distance, angle = detection_result[0:2]
            return np.array([1, distance, angle])

    @staticmethod
    def detect_target_from_kdtree(creature: Creature, eye_params,
                                  kd_tree: KDTree, candidate_points: np.ndarray,
                                  noise_std: float = 0.0):
        """
        Generic function to detect the closest target from candidate_points using a KDTree.

        Parameters:
          creature: the creature performing the detection.
          eye_params: (angle_offset,aperture) specifying the eye's viewing direction relative to the creature's heading.
          kd_tree: a KDTree built from candidate_points.
          candidate_points: numpy array of shape (N, 2) containing candidate target positions.
          noise_std: standard deviation for optional Gaussian noise.

        Returns:
          A tuple (distance, signed_angle) for the detected target, or None if no target qualifies.
        """
        eye_position = creature.position
        heading = creature.get_heading()
        angle_offset, aperture = eye_params
        # Compute the eye's viewing direction by rotating the heading by angle_offset.
        cos_offset = np.cos(angle_offset)
        sin_offset = np.sin(angle_offset)
        eye_direction = np.array([
            heading[0] * cos_offset - heading[1] * sin_offset,
            heading[0] * sin_offset + heading[1] * cos_offset
        ])
        # Query the KDTree for candidate indices within the creature's vision range.
        candidate_indices = kd_tree.query_ball_point(eye_position, creature.vision_limit)
        best_distance = float('inf')
        detected_info = None
        # Evaluate each candidate - which was sorted by the KDtree.
        for idx in candidate_indices:
            candidate = candidate_points[idx]
            # Skip if the candidate is the creature itself.
            if np.allclose(candidate, creature.position):
                continue
            target_vector = candidate - eye_position
            distance = np.linalg.norm(target_vector)
            if distance == 0 or distance > creature.vision_limit:
                continue
            target_direction = target_vector / distance
            dot = np.dot(eye_direction, target_direction)
            det = eye_direction[0] * target_direction[1] - eye_direction[1] * target_direction[0]
            angle = np.arctan2(det, dot)
            # Only accept targets within half the aperture.
            if abs(angle) > (aperture / 2):
                continue
            if noise_std > 0:
                distance += np.random.normal(0, noise_std)
                angle += np.random.normal(0, noise_std)
            if distance < best_distance:
                best_distance = distance
                detected_info = (distance, angle, idx)  # TODO: make sure to save the index too for fast removal
        return detected_info

    def kill(self, creature_id):
        self.dead_creatures[creature_id] = self.creatures[creature_id]
        del self.creatures[creature_id]

    def do_step(self, dt: float, noise_std: float = 0.0):
        """
        Advances the simulation by one time step.
        For each creature:
          - Perceives its surroundings with both eyes.
          - Constructs an input vector for the brain.
          - Receives a decision (delta_angle, delta_speed) to update its velocity.
          - Checks for collisions with obstacles (black areas) and stops if necessary.
        Then, moves creatures and updates the vegetation.
        """

        # ------------------ seek creatures' targets ------------------------------
        seek_results = {}
        for creature_id, creature in self.creatures.items():
            seek_results[creature_id] = self.seek(creature=creature, noise_std=noise_std)
        # -------------------- Use brain and update creature velocities --------------------------

        for creature_id, creature in self.creatures.items():
            self.use_brain(creature=creature, dt=dt, seek_results=seek_results[creature_id], noise_std=noise_std)

        # ----------------- die / eat / reproduce (+create list of creatures to die or reproduce) ----------------------

        list_creatures_reproduce = []
        list_creature_die = []
        is_eat_grass = False

        for creature_id, creature in self.creatures.items():
            # death from age or fatigue
            if creature.age >= creature.max_age or creature.energy <= 0:
                list_creature_die.append(creature_id)
                continue
            else:
                creature.age += config.DT

                # check for food (first grass, if not found search for leaf if tall enough)
<<<<<<< HEAD
                is_eat = self.eat_food(creature=creature, seek_result = seek_results[creature_id], food_type='grass')
                if not is_eat and creature.height >= config.LEAF_HEIGHT:
                    _ = self.eat_food(creature=creature, seek_result = seek_results[creature_id], food_type='leaf')
=======
                is_eat = self.eat_food(creature=creature, seek_result=seek_results[creature_id], food_type='grass')
                if not is_eat and creature.height >= config.LEAF_HEIGHT:
                    _ = self.eat_food(creature=creature, seek_result=seek_results[creature_id], food_type='leaf')
>>>>>>> 5990a5c0

                if is_eat:  # record if something was eaten
                    is_eat_grass = True

                # reproduce if able
                if (creature.energy > creature.reproduction_energy + config.MIN_LIFE_ENERGY and
                        creature.can_reproduce(self.step_counter)):
                    list_creatures_reproduce.append(creature_id)
                    creature.reproduced_at = self.step_counter
        if is_eat_grass:
            self.env.remove_grass_points()
            self.env.update_grass_kd_tree()
        # ------------------------ add the purge to the killing list ----------------------------

        if config.DO_PURGE:
            if self.purge or len(self.creatures) > config.MAX_NUM_CREATURES * config.PURGE_POP_PERCENTAGE:
                purge_count = 0
                self.purge = False
                for creature_id, creature in self.creatures.items():
                    if (len(self.creatures) > config.MAX_NUM_CREATURES * 0.95 and np.random.rand(1) < 0.1
                            and creature_id not in list_creature_die):
                        purge_count += 1
                        list_creature_die.append(creature_id)
                    if creature.max_speed_exp <= config.PURGE_SPEED_THRESHOLD and creature_id not in list_creature_die:
                        purge_count += 1
                        list_creature_die.append(creature_id)
                print(f'\nStep {self.step_counter}: Purging {purge_count} creatures.')

        # ------------------------ use the list to kill ----------------------------

        # kill creatures
        dead_ids = []
        for creature_id in list_creature_die:
            self.kill(creature_id)
            dead_ids.append(creature_id)

        # ------------------------ use the list to reproduce ----------------------------

        # Reproduction
        child_ids = []
        for creature_id in list_creatures_reproduce:
            # update creature
            creature = self.creatures[creature_id]
            child = creature.reproduce()
            creature.log_reproduce.append(self.step_counter)

            # update child
            self.id_count += 1
            child.creature_id = self.id_count
            child.birth_step = self.step_counter

            # add to simulation
            self.creatures[self.id_count] = child
            child_ids.append(self.id_count)
            self.children_num += 1

        # ------------------------------- Update creatures log -------------------------------
        for creature in self.creatures.values():
            creature.log_energy.append(creature.energy)
            creature.log_speed.append(creature.speed)

        # ------------------------ Update KDtree (in some frames) ----------------------------

        # Update environment vegetation (generate new points if conditions are met)
        self.env.update()

        # Update KDTree every "kdtree_update_interval" frames
        if self.step_counter % self.kdtree_update_interval == 0:
            self.update_creatures_kd_tree()
            self.env.update_grass_kd_tree()

        self.step_counter += 1

        return child_ids, dead_ids

    def eat_food(self, creature: Creature, seek_result: dict, food_type: str):
        # check if creature is full
        if creature.energy >= creature.max_energy:
            return False

        # get food points
        is_eat = False
        food_points, food_energy = [], 0

        # This for serves the case of several eyes
        for key, value in seek_result.items():
            if key.startswith(food_type) and not value == None:
                food_points.append(value)

        if food_type == 'grass':
            food_energy = config.GRASS_ENERGY
        elif food_type == 'leaf':
            food_energy = config.LEAF_ENERGY

        if len(food_points) > 0:
            if len(food_points) > 1:
                # candidate_indices = kd_tree.query_ball_point(eye_position, creature.vision_limit) TODO: use the kd_tree here too!
                food_distances = [food_point[:2] for food_point in food_points]
                # DELETE: food_distances = [np.linalg.norm(food_point[:2] - creature.position)
                #                   for food_point in food_points]
                closest_food_index = np.argmin(food_distances)
            else:
                food_distances = food_points[0][:2]
                closest_food_index = 0
            closest_food_distance = np.min(food_distances[closest_food_index])
            closest_food_point = self.env.grass_points[food_points[closest_food_index][2]]
            # if someone got there first
            if closest_food_point in self.env.grass_remove_list:
                return False

            if closest_food_distance <= config.FOOD_DISTANCE_THRESHOLD:
                # creature eat food
                creature.eat(food_type=food_type, food_energy=food_energy)
                creature.log_eat.append(self.step_counter)

                # remove food from environment
                self.env.grass_remove_list.append(closest_food_point)
                # self.env.grass_points.remove(closest_food_point)  # TODO:moved outside - check if it's fine
                # self.env.update_grass_kd_tree()  # TODO:moved outside - check if it's fine
                is_eat = True

        return is_eat

<<<<<<< HEAD
    def update_statistics_logs(self, child_ids, dead_ids, step):
        try:
            # abort simulation if there are too many creatures or no creatures left
            current_num_creatures = len(self.creatures)
            if current_num_creatures > config.MAX_NUM_CREATURES:
                print(f'{step=}: Too many creatures, simulation is too slow.')
=======
    def check_abort_simulation(self):
        if len(self.creatures) > config.MAX_NUM_CREATURES:
            print(f'step={self.step_counter}: Too many creatures, simulation is too slow.')
            self.abort_simulation = True
        elif len(self.creatures) <= 0:
            if not self.abort_simulation:
                print(f'\nstep={self.step_counter}: all creatures are dead :(.')
>>>>>>> 5990a5c0
                self.abort_simulation = True

    def run_and_visualize(self):
        """
        Runs the simulation for a given number of frames and saves an animation.
        Visualizes:
          - The environment map with semi-transparent overlay (using origin='lower').
          - The water source, vegetation (grass and leaves) with outlines.
          - Creatures as colored dots with arrows indicating heading.
        Prints progress every 10 frames.
        """
        global lineage_graph, traits_scat, quiv, scat, grass_scat, leaves_scat, agent_scat
        global fig, ax_lineage, ax_traits, ax_env, ax_brain, ax_agent_info_1, ax_agent_info_2, ax_agent_events, ax_life, progress_bar

        def init_fig():
            """
            Init the simulation figure.
            :return:
            """
            global lineage_graph, traits_scat, quiv, scat, grass_scat, leaves_scat, agent_scat
            global fig, ax_lineage, ax_traits, ax_env, ax_brain, ax_agent_info_1, ax_agent_info_2, ax_agent_events, ax_life, progress_bar

            # init fig with the grid layout with uneven ratios
            # TODO: fig, axes = set_animation_figure()
            fig = plt.figure(figsize=(16, 8))
            fig_grid = gridspec.GridSpec(2, 3, width_ratios=[1, 2, 1], height_ratios=[2, 1])  # 2:1 ratio for both axes
            ax_lineage = fig.add_subplot(fig_grid[0, 0])  # ancestor tree?
            ax_env = fig.add_subplot(fig_grid[0, 1])  # Large subplot (3/4 of figure)
            ax_brain = fig.add_subplot(fig_grid[0, 2])  # Smaller subplot (1/4 width, full height)
            ax_traits = fig.add_subplot(fig_grid[1, 0])  # placeholder
            ax_agent_info = fig.add_subplot(fig_grid[1, 1])  # Smaller subplot (1/4 height, full width)
            ax_agent_info_1 = ax_agent_info
            ax_agent_info_2 = ax_agent_info_1.twinx()
            # ax_agent_status = fig.add_subplot(fig_grid[1, 2])  # Smallest subplot (1/4 x 1/4)
            subgrid = gridspec.GridSpecFromSubplotSpec(1,2,subplot_spec=fig_grid[1, 2], width_ratios=[1, 4])
            ax_life = fig.add_subplot(subgrid[0, 0])
            ax_agent_events = fig.add_subplot(subgrid[0, 1])
            extent = self.env.get_extent()
            ax_env.set_xlim(extent[0], extent[1])
            ax_env.set_ylim(extent[2], extent[3])
            ax_env.set_title("Evolution Simulation")

            # Display the environment map with origin='lower' to avoid vertical mirroring
            ax_env.imshow(self.env.map_data, extent=extent, alpha=0.3, origin='lower')  # , aspect='auto')

            # Draw the water source
            water_x, water_y, water_r = self.env.water_source
            water_circle = Circle((water_x, water_y), water_r, color='blue', alpha=0.3)
            ax_env.add_patch(water_circle)

            # Initial creature positions
            self.positions = np.array([creature.position for creature in self.creatures.values()])
            colors = [creature.color for creature in self.creatures.values()]
            sizes = np.array([creature.mass for creature in self.creatures.values()]) * config.FOOD_SIZE / 100
            scat = ax_env.scatter(self.positions[:, 0], self.positions[:, 1], c=colors, s=sizes,
                                  transform=ax_env.transData)

            # Create quiver arrows for creature headings
            U, V = [], []
            for creature in self.creatures.values():
                if creature.speed > 0:
                    U.append(creature.velocity[0])
                    V.append(creature.velocity[1])
                else:
                    U.append(0)
                    V.append(0)
            quiv = ax_env.quiver(self.positions[:, 0], self.positions[:, 1], U, V,
                                 color=colors, scale=150, width=0.005)  # 'black'

            # Scatter food points for vegetation
            grass_scat = ax_env.scatter([], [], c='lightgreen', edgecolors='black', s=10)
            leaves_scat = ax_env.scatter([], [], c='darkgreen', edgecolors='black', s=10)
            agent_scat = ax_env.scatter(
                [self.creatures[0].position[0]] * 2, [self.creatures[0].position[1]] * 2,
                # Repeat position for N=2 rings
                s=[60, 500],  # Different sizes for bullseye rings # config.FOOD_SIZE
                facecolors=['none', 'none'],
                edgecolors=['black', 'black'],
                linewidth=2.5,
                marker='o',
                zorder=4  # or 'x'
            )

            # Init lineage plot
            lineage_graph = ax_lineage.scatter([], [], c=[], s=50)

            # Init traits plot
            traits_scat = ax_traits.scatter([], [], c=[], s=50)

            # Initialize the progress bar to print
            if config.STATUS_EVERY_STEP:
                update_num = config.NUM_FRAMES * config.UPDATE_ANIMATION_INTERVAL
            else:
                update_num = config.NUM_FRAMES

            progress_bar = tqdm(total=update_num, desc=f"Alive: {len(self.creatures):4} | "
<<<<<<< HEAD
                                             f"Children: {self.children_num:4} | "
                                             f"Dead: {len(self.dead_creatures):4} | "
                                             f"leaves: {len(self.env.leaf_points):3} | "
                                             f"grass: {len(self.env.grass_points):3} | "
                                             f"Progress")
=======
                                                       f"Children: {self.children_num:4} | "
                                                       f"Dead: {len(self.dead_creatures):4} | "
                                                       f"leaves: {len(self.env.leaf_points):3} | "
                                                       f"grass: {len(self.env.grass_points):3} | "
                                                       f"Progress")
>>>>>>> 5990a5c0

        def init_func():
            """
            Function for simulation initialization.
            A way to make sure animation doesn't call update multiple times for initialization.
            Once we will learn how to update scat/quiv instead of redrawing them it can also
            reduce computation time (because blit=True)
            :return:
            """
            global lineage_graph, traits_scat, quiv, scat, grass_scat, leaves_scat, agent_scat
            global fig, ax_lineage, ax_traits, ax_env, ax_brain, ax_agent_info_1, ax_agent_info_2, ax_agent_events, ax_life, progress_bar

            return scat, quiv, grass_scat, leaves_scat, agent_scat, traits_scat

        # Function for simulation progress
        def update_func(frame):
            """
            The main function of the animation.
            This function runs a single frame of the animation.
            Each frame contain multiple simulation steps according to config.
            :param frame:
            :return: the variables that are updated (right now we are redrawing them)
            """
            global lineage_graph, traits_scat, quiv, scat, grass_scat, leaves_scat, agent_scat
            global fig, ax_lineage, ax_traits, ax_env, ax_brain, ax_agent_info_1, ax_agent_info_2, ax_agent_events, ax_life, progress_bar

        # abort simulation if no creatures left or there are too many creatures
            if self.abort_simulation:
                if config.DEBUG_MODE:
                    from matplotlib import use

                    use('TkAgg')
                    self.statistics_logs.plot_and_save_statistics_graphs(to_save=False)
                    # breakpoint()

                ax_env.set_title(f"Evolution Simulation ({frame=:5}, Time={self.step_counter * config.DT:.0f} s)")
                progress_bar.update(self.animation_update_interval)
                self.step_counter += self.animation_update_interval

                return scat, quiv, grass_scat, leaves_scat, agent_scat, traits_scat

            # Run steps of frame
            for step in range(self.animation_update_interval):
                # Do simulation step
                child_ids, dead_ids = self.do_step(dt=config.DT, noise_std=config.NOISE_STD)

                # abort simulation if there are too many creatures or no creatures left
                self.check_abort_simulation()

                # Update statistics logs
                self.statistics_logs.update_statistics_logs(creatures=self.creatures, env=self.env,
                                                            child_ids=child_ids, dead_ids=dead_ids)

                # Update the progress bar every step
                if config.STATUS_EVERY_STEP:
                    progress_bar.set_description(f"Alive: {len(self.creatures):4} | "
<<<<<<< HEAD
                                             f"Children: {self.children_num:4} | "
                                             f"Dead: {len(self.dead_creatures):4} | "
                                             f"leaves: {len(self.env.leaf_points):3} | "
                                             f"grass: {len(self.env.grass_points):3} | "
                                             f"Progress")
=======
                                                 f"Children: {self.children_num:4} | "
                                                 f"Dead: {len(self.dead_creatures):4} | "
                                                 f"leaves: {len(self.env.leaf_points):3} | "
                                                 f"grass: {len(self.env.grass_points):3} | "
                                                 f"Progress")
>>>>>>> 5990a5c0
                    progress_bar.update(1)  # or self.animation_update_interval outside the for loop

            # update the progress bar every frame
            if not config.STATUS_EVERY_STEP:
                progress_bar.set_description(f"Alive: {len(self.creatures):4} | "
                                             f"Children: {self.children_num:4} | "
                                             f"Dead: {len(self.dead_creatures):4} | "
                                             f"leaves: {len(self.env.leaf_points):3} | "
                                             f"grass: {len(self.env.grass_points):3} | "
                                             f"Progress")
                progress_bar.update(1)  # or self.animation_update_interval outside the for loop

            # Do purge if PURGE_FRAME_FREQUENCY frames passed (to clear static agents)
            if config.DO_PURGE:
                if frame % config.PURGE_FRAME_FREQUENCY == 0:
                    if len(self.creatures) > config.MAX_NUM_CREATURES * config.PURGE_PERCENTAGE:
                        self.purge = True

            if config.DEBUG_MODE:
                from matplotlib import use

                use('TkAgg')
                self.statistics_logs.plot_and_save_statistics_graphs(to_save=False)

                # breakpoint()
            # --------------------------- Plot --------------------------- #
            if 'grass_scat' in globals():
                try:  # in case it's empty
                    grass_scat.remove()
                except:
                    pass
            try:
                # Update creature positions and directions
                num_creatures_in_last_frame = len(self.positions)
                self.positions = np.array([creature.position for creature in self.creatures.values()])
                sizes = np.array([creature.mass for creature in self.creatures.values()]) * config.FOOD_SIZE # / 10
                colors = [creature.color for creature in self.creatures.values()]

                U, V = [], []
                for creature in self.creatures.values():
                    if creature.speed > 0:
                        U.append(creature.velocity[0])
                        V.append(creature.velocity[1])
                    else:
                        U.append(0)
                        V.append(0)

                # Update or redraw scat and quiver plots
                num_creatures_after_step = len(self.creatures)
                if num_creatures_after_step > 0:
                    if num_creatures_after_step == num_creatures_in_last_frame:
                        # Update scatter and quiver plot (positions & directions)
                        scat.set_offsets(self.positions)
                        scat.set_facecolor(colors)
                        scat.set_sizes(sizes)
                        quiv.set_offsets(self.positions)
                        quiv.set_facecolor(colors)
                        quiv.set_UVC(U, V)  # Update U (x-component) and V (y-component)
                    else:
                        # Clear scatter and quiver plots (positions & directions)
                        for obj_name in ['quiv', 'scat', 'grass_scat', 'leaves_scat']:  # , 'agent_scat']:
                            obj = globals()[obj_name]
                            try:  # in case it's empty
                                obj.remove()
                            except:
                                pass

                        # Redraw scatter and quiver plots (positions & directions)
                        scat = ax_env.scatter(self.positions[:, 0], self.positions[:, 1],
                                              c=colors, s=sizes)
                        quiv = ax_env.quiver(self.positions[:, 0], self.positions[:, 1], U, V,
                                             color=colors, scale=150, width=0.005)
                else:
                    # plot place holder
                    scat = ax_env.scatter([1], [1])
                    quiv = ax_env.quiver([1], [1], [1], [1])

                # Update vegetation scatter data
                # num_grass_points_in_last_frame = TODO
                num_grass_points_after_step = len(self.env.grass_points)
                if num_grass_points_after_step > 0:
                    # if num_grass_points_after_step == num_grass_points_in_last_frame:
                    #     grass_scat.set_offsets(np.array(self.env.grass_points))
                    # else:
                    grass_points = np.array(self.env.grass_points)
                    grass_scat = ax_env.scatter(grass_points[:, 0], grass_points[:, 1], c='lightgreen',
                                                edgecolors='black',
                                                s=10)

                # num_leaf_points_in_last_frame = TODO
                num_leaf_points_after_step = len(self.env.leaf_points)
                if num_leaf_points_after_step > 0:
                    # if num_leaf_points_after_step == num_grass_points_in_last_frame:
                    #     leaves_scat.set_offsets(np.array(self.env.leaf_points))
                    # else:
                    leaf_points = np.array(self.env.leaf_points)
                    leaves_scat = ax_env.scatter(leaf_points[:, 0], leaf_points[:, 1], c='darkgreen',
                                                 edgecolors='black',
                                                 s=20)

                ax_env.set_title(f"Evolution Simulation ({frame=}, step={self.step_counter})")

                # ----------------- update lineage scat ------------------

                trait_stacked_colored_histogram(
                    ax=ax_lineage,
                    creatures=self.creatures,
                    trait_name='mass',
                    num_bins=30, min_value=0, max_value=2)

                # ----------------- update traits scat -------------------
                traits_scat = plot_traits_scatter(ax=ax_traits,
                                                  creatures=self.creatures,
                                                  trait_x='mass', trait_y='height',
                                                  trait_x_min=0, trait_x_max=2,
                                                  trait_y_min=0, trait_y_max=0.2)

                # --------------------- focus on one agent ----------------------------

                if len(self.creatures) > 0:
<<<<<<< HEAD
                    ids = self.creatures_history[-1]
                    if self.focus_ID not in ids:
=======
                    ids = self.statistics_logs.creatures_id_history[-1]
                    if self.focus_id not in ids:
>>>>>>> 5990a5c0
                        if self.id_count in ids:  # trying to use the youngest creature as agent
                            self.make_agent(self.id_count)
                        else:
                            self.make_agent(np.random.choice(list(self.creatures.keys())))
<<<<<<< HEAD
                    agent = self.creatures[self.focus_ID]
=======
                    agent = self.creatures[self.focus_id]
>>>>>>> 5990a5c0
                    agent_scat.set_offsets([agent.position, agent.position])
                    agent.brain.plot(ax_brain)
                    # ax_agent_info.clear()
                    agent.plot_rebalance(ax_agent_info_1, mode='energy_use')
                    agent.plot_rebalance(ax_agent_info_2, mode='speed')
                    agent.plot_live_status(ax_life, plot_horizontal=False)
                    agent.plot_acc_status(ax_agent_events, plot_type=1, curr_step=self.step_counter)

            except Exception as e:
                print(f'Error in simulation (update_func): cannot plot because {e}.')
                # breakpoint()

            return scat, quiv, grass_scat, leaves_scat, agent_scat, traits_scat

        # Run simulation
        try:
            init_fig()
            ani = animation.FuncAnimation(fig=fig, func=update_func, init_func=init_func, blit=True,
                                          frames=config.NUM_FRAMES, interval=config.FRAME_INTERVAL)
            # print('\nSimulation completed successfully. saving progress...')

        except KeyboardInterrupt:
            print('Simulation interrupted. saving progress...')

        finally:
            # Save animation
            ani.save(config.ANIMATION_FILEPATH, writer="ffmpeg", dpi=100)
            plt.close(fig)
            print(f'Simulation animation saved as {config.ANIMATION_FILEPATH.stem}.')

            # Plot and save creature statistics and env statistics summary graphs
            self.statistics_logs.plot_and_save_statistics_graphs(to_save=True)<|MERGE_RESOLUTION|>--- conflicted
+++ resolved
@@ -59,12 +59,8 @@
         self.animation_update_interval = config.UPDATE_ANIMATION_INTERVAL  # Set update interval for animation frames
         self.step_counter = 0  # Initialize step counter
         self.id_count = config.NUM_CREATURES - 1
-<<<<<<< HEAD
-        self.make_agent(0)
-=======
         self.focus_id = 0
         self.make_agent(focus_id=0)
->>>>>>> 5990a5c0
 
         self.purge = True  # flag for purge events
 
@@ -73,7 +69,6 @@
 
         if config.DEBUG_MODE:
             np.seterr(all='raise')  # Convert NumPy warnings into exceptions
-
 
     @staticmethod
     def initialize_creatures(num_creatures, simulation_space, input_size, output_size,
@@ -131,15 +126,9 @@
             creatures[creature_id] = creature
         return creatures
 
-<<<<<<< HEAD
-    def make_agent(self, focus_ID):
-        self.focus_ID = focus_ID
-        self.creatures[self.focus_ID].make_agent()
-=======
     def make_agent(self, focus_id: int = 0):
         self.focus_id = focus_id
         self.creatures[self.focus_id].make_agent()
->>>>>>> 5990a5c0
 
     def build_creatures_kd_tree(self) -> KDTree:
         """
@@ -332,15 +321,9 @@
                 creature.age += config.DT
 
                 # check for food (first grass, if not found search for leaf if tall enough)
-<<<<<<< HEAD
-                is_eat = self.eat_food(creature=creature, seek_result = seek_results[creature_id], food_type='grass')
-                if not is_eat and creature.height >= config.LEAF_HEIGHT:
-                    _ = self.eat_food(creature=creature, seek_result = seek_results[creature_id], food_type='leaf')
-=======
                 is_eat = self.eat_food(creature=creature, seek_result=seek_results[creature_id], food_type='grass')
                 if not is_eat and creature.height >= config.LEAF_HEIGHT:
                     _ = self.eat_food(creature=creature, seek_result=seek_results[creature_id], food_type='leaf')
->>>>>>> 5990a5c0
 
                 if is_eat:  # record if something was eaten
                     is_eat_grass = True
@@ -464,14 +447,6 @@
 
         return is_eat
 
-<<<<<<< HEAD
-    def update_statistics_logs(self, child_ids, dead_ids, step):
-        try:
-            # abort simulation if there are too many creatures or no creatures left
-            current_num_creatures = len(self.creatures)
-            if current_num_creatures > config.MAX_NUM_CREATURES:
-                print(f'{step=}: Too many creatures, simulation is too slow.')
-=======
     def check_abort_simulation(self):
         if len(self.creatures) > config.MAX_NUM_CREATURES:
             print(f'step={self.step_counter}: Too many creatures, simulation is too slow.')
@@ -479,7 +454,6 @@
         elif len(self.creatures) <= 0:
             if not self.abort_simulation:
                 print(f'\nstep={self.step_counter}: all creatures are dead :(.')
->>>>>>> 5990a5c0
                 self.abort_simulation = True
 
     def run_and_visualize(self):
@@ -514,7 +488,7 @@
             ax_agent_info_1 = ax_agent_info
             ax_agent_info_2 = ax_agent_info_1.twinx()
             # ax_agent_status = fig.add_subplot(fig_grid[1, 2])  # Smallest subplot (1/4 x 1/4)
-            subgrid = gridspec.GridSpecFromSubplotSpec(1,2,subplot_spec=fig_grid[1, 2], width_ratios=[1, 4])
+            subgrid = gridspec.GridSpecFromSubplotSpec(1, 2, subplot_spec=fig_grid[1, 2], width_ratios=[1, 4])
             ax_life = fig.add_subplot(subgrid[0, 0])
             ax_agent_events = fig.add_subplot(subgrid[0, 1])
             extent = self.env.get_extent()
@@ -576,19 +550,11 @@
                 update_num = config.NUM_FRAMES
 
             progress_bar = tqdm(total=update_num, desc=f"Alive: {len(self.creatures):4} | "
-<<<<<<< HEAD
-                                             f"Children: {self.children_num:4} | "
-                                             f"Dead: {len(self.dead_creatures):4} | "
-                                             f"leaves: {len(self.env.leaf_points):3} | "
-                                             f"grass: {len(self.env.grass_points):3} | "
-                                             f"Progress")
-=======
                                                        f"Children: {self.children_num:4} | "
                                                        f"Dead: {len(self.dead_creatures):4} | "
                                                        f"leaves: {len(self.env.leaf_points):3} | "
                                                        f"grass: {len(self.env.grass_points):3} | "
                                                        f"Progress")
->>>>>>> 5990a5c0
 
         def init_func():
             """
@@ -615,7 +581,7 @@
             global lineage_graph, traits_scat, quiv, scat, grass_scat, leaves_scat, agent_scat
             global fig, ax_lineage, ax_traits, ax_env, ax_brain, ax_agent_info_1, ax_agent_info_2, ax_agent_events, ax_life, progress_bar
 
-        # abort simulation if no creatures left or there are too many creatures
+            # abort simulation if no creatures left or there are too many creatures
             if self.abort_simulation:
                 if config.DEBUG_MODE:
                     from matplotlib import use
@@ -624,7 +590,7 @@
                     self.statistics_logs.plot_and_save_statistics_graphs(to_save=False)
                     # breakpoint()
 
-                ax_env.set_title(f"Evolution Simulation ({frame=:5}, Time={self.step_counter * config.DT:.0f} s)")
+                ax_env.set_title(f"Evolution Simulation ({frame=}, step={self.step_counter})")
                 progress_bar.update(self.animation_update_interval)
                 self.step_counter += self.animation_update_interval
 
@@ -645,19 +611,11 @@
                 # Update the progress bar every step
                 if config.STATUS_EVERY_STEP:
                     progress_bar.set_description(f"Alive: {len(self.creatures):4} | "
-<<<<<<< HEAD
-                                             f"Children: {self.children_num:4} | "
-                                             f"Dead: {len(self.dead_creatures):4} | "
-                                             f"leaves: {len(self.env.leaf_points):3} | "
-                                             f"grass: {len(self.env.grass_points):3} | "
-                                             f"Progress")
-=======
                                                  f"Children: {self.children_num:4} | "
                                                  f"Dead: {len(self.dead_creatures):4} | "
                                                  f"leaves: {len(self.env.leaf_points):3} | "
                                                  f"grass: {len(self.env.grass_points):3} | "
                                                  f"Progress")
->>>>>>> 5990a5c0
                     progress_bar.update(1)  # or self.animation_update_interval outside the for loop
 
             # update the progress bar every frame
@@ -693,7 +651,7 @@
                 # Update creature positions and directions
                 num_creatures_in_last_frame = len(self.positions)
                 self.positions = np.array([creature.position for creature in self.creatures.values()])
-                sizes = np.array([creature.mass for creature in self.creatures.values()]) * config.FOOD_SIZE # / 10
+                sizes = np.array([creature.mass for creature in self.creatures.values()]) * config.FOOD_SIZE  # / 10
                 colors = [creature.color for creature in self.creatures.values()]
 
                 U, V = [], []
@@ -778,22 +736,13 @@
                 # --------------------- focus on one agent ----------------------------
 
                 if len(self.creatures) > 0:
-<<<<<<< HEAD
-                    ids = self.creatures_history[-1]
-                    if self.focus_ID not in ids:
-=======
                     ids = self.statistics_logs.creatures_id_history[-1]
                     if self.focus_id not in ids:
->>>>>>> 5990a5c0
                         if self.id_count in ids:  # trying to use the youngest creature as agent
                             self.make_agent(self.id_count)
                         else:
                             self.make_agent(np.random.choice(list(self.creatures.keys())))
-<<<<<<< HEAD
-                    agent = self.creatures[self.focus_ID]
-=======
                     agent = self.creatures[self.focus_id]
->>>>>>> 5990a5c0
                     agent_scat.set_offsets([agent.position, agent.position])
                     agent.brain.plot(ax_brain)
                     # ax_agent_info.clear()
