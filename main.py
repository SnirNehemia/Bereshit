--- conflicted
+++ resolved
@@ -41,17 +41,13 @@
         reproduction_energy = 20
 
         vision_limit = 100.0
-<<<<<<< HEAD
         brain = Brain([input_size, output_size])
-=======
-        brain = Brain(input_size, output_size)
 
         # dynamic traits
         weight = np.random.rand() * max_weight
         height = np.random.rand() * max_height
         speed = (np.random.rand(2) - 0.5) * max_speed
         energy = np.random.rand() * 1000
->>>>>>> b054af19
         hunger = np.random.rand() * 10
         thirst = np.random.rand() * 10
 
@@ -80,16 +76,9 @@
     leaves_generation_rate = 2  # 3
 
     # Define eye parameters: (angle_offset in radians, aperture in radians)
-<<<<<<< HEAD
     # eyes_params = [(np.radians(30), np.radians(45)),(np.radians(-30), np.radians(45))]
     eyes_params = [(np.radians(0), np.radians(60))]
 
-    # Create the environment. Ensure that 'map.png' exists and follows the color conventions.
-    env = Environment("Penvs\\Env1.png", grass_generation_rate=2, leaves_generation_rate=1)
-=======
-    eyes_params = [(np.radians(30), np.radians(60)), (np.radians(-30), np.radians(60))]
-
->>>>>>> b054af19
     # parameters of network
     input_size = 2 + 2 + 3 * len(eyes_params) * 4
     # 2 for position, 2 for speed, 3 (flag, distance, angle) for each eye * 4 channels
@@ -104,13 +93,6 @@
 
     sim = Simulation(creatures, env)
 
-<<<<<<< HEAD
-=======
-    noise_std = 0.5
-    dt = 1.0
-    frames = 100
-
->>>>>>> b054af19
     sim.run_and_visualize(dt, noise_std, frames, save_filename="simulation.mp4")
 
     total_time = time.time() - start_time
