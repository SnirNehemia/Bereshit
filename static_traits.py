--- conflicted
+++ resolved
@@ -8,13 +8,9 @@
     Contains constant traits for a creature (e.g., maximum size, vision parameters).
     """
 
-<<<<<<< HEAD
-    def __init__(self, id: int, max_age: int, max_weight: float, max_height: float, max_speed: list[float], color: np.ndarray,
-=======
     def __init__(self, creature_id: int, gen: int, parent_id: str | None, birth_frame: int,
                  max_age: int, max_weight: float, max_height: float,
                  max_speed: list[float], max_energy: float, color: np.ndarray,
->>>>>>> 5aa014f7
                  energy_efficiency: float, motion_efficiency: float,
                  food_efficiency: float, reproduction_energy: float,
                  eyes_params: list[tuple], vision_limit: float, brain: Brain):
@@ -22,14 +18,10 @@
         eyes_params is a list of tuples: (angle_offset, aperture)
         where angle_offset (in radians) is relative to the creature's heading.
         """
-<<<<<<< HEAD
-        self.id = id
-=======
         self.creature_id = creature_id
         self.gen = gen
         self.parent_id = parent_id
         self.birth_frame = birth_frame
->>>>>>> 5aa014f7
         self.max_age = max_age
         self.max_weight = max_weight
         self.max_height = max_height
