--- conflicted
+++ resolved
@@ -9,13 +9,11 @@
     A dynamic creature in the simulation.
     Inherits static traits and adds dynamic properties such as position, speed, hunger, etc.
     """
-<<<<<<< HEAD
 
     def __init__(self, max_age: int, max_weight: float, max_height: float, max_speed: float, color: np.ndarray,
                  energy_efficiency: float, speed_efficiency: float,
                  food_efficiency: float, reproduction_energy: float,
-                 left_eye_params: tuple, right_eye_params: tuple,
-                 vision_limit: float, brain: Brain,
+                 eyes_params: list[tuple], vision_limit: float, brain: Brain,
                  weight: float, height: float,
                  position: np.ndarray, speed: np.ndarray,
                  energy: float, hunger: float, thirst: float):
@@ -23,8 +21,7 @@
                          color=color,
                          energy_efficiency=energy_efficiency, speed_efficiency=speed_efficiency,
                          food_efficiency=food_efficiency, reproduction_energy=reproduction_energy,
-                         left_eye_params=left_eye_params, right_eye_params=right_eye_params,
-                         vision_limit=vision_limit, brain=brain)
+                         eyes_params=eyes_params, vision_limit=vision_limit, brain=brain)
 
         self.age = 0
         self.weight = weight
@@ -32,14 +29,5 @@
         self.position = position
         self.speed = speed  # 2D velocity vector.
         self.energy = energy
-=======
-    def __init__(self, position: np.ndarray, max_size: float, max_speed: float,
-                 eyes_params: list,
-                 vision_limit: float, brain: Brain, speed: np.ndarray,
-                 hunger: float, thirst: float, color: np.ndarray):
-        super().__init__(position, max_size, max_speed,
-                         eyes_params, vision_limit, brain)
-        self.speed = speed      # 2D velocity vector.
->>>>>>> 52339ce6
         self.hunger = hunger
         self.thirst = thirst